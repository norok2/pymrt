--- conflicted
+++ resolved
@@ -605,15 +605,9 @@
     delay3 = NoRfPulse(30.0e-3)
     readout_pulse = RfPulseRect(10.0e-6)
     spoiler = Spoiler(1.0)
-<<<<<<< HEAD
-    powers = np.linspace(0.5, 1, 4)
-    for power in powers:
-        mt_pulse = RfPulseGauss(4000, 40.0e-3, np.deg2rad(220.0 * power))
-=======
     data = np.zeros((len(freqs), len(powers)))
     for i, power in enumerate(powers):
         mt_pulse = RfPulseGauss(4000, 40.0e-3, np.deg2rad(90.0 * power))
->>>>>>> 4e800cc6
 
         pulse_sequence = PulseTrain(
                 PulseList(
@@ -626,20 +620,10 @@
                          delay3]),
                 num_repetitions)
 
-<<<<<<< HEAD
-        w = np.linspace(-300, 300, 101)
-        s_func = np.vectorize(pulse_sequence.signal)
-        s = s_func(spin_model, w + w_rf)
-        plt.figure()
-        plt.plot(w, s)
-    plt.show()
-
-=======
         s_func = np.vectorize(pulse_sequence.signal)
         s = s_func(spin_model, w_rf + freqs)
         data[:, i] = s
     np.savez(save_file, freqs, powers, data)
->>>>>>> 4e800cc6
 
 # ======================================================================
 if __name__ == '__main__':
