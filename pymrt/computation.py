#!python
# -*- coding: utf-8 -*-
"""
pymrt.computation: generic computation utilities for MRI data analysis.

See Also:
    pymrt.recipes
"""

# ======================================================================
# :: Future Imports
from __future__ import division
from __future__ import absolute_import
from __future__ import print_function
from __future__ import unicode_literals

# todo: use kwargs instead of opts
# todo: get rid of tty colorify

# ======================================================================
# :: Python Standard Library Imports
import os  # Miscellaneous operating system interfaces
import shutil  # High-level file operations
# import math  # Mathematical functions
# import time  # Time access and conversions
# import datetime  # Basic date and time types
# import operator  # Standard operators as functions
# import collections  # High-performance container datatypes
import itertools  # Functions creating iterators for efficient looping
# import functools  # Higher-order functions and operations on callable objects
import re  # Regular expression operations
# import subprocess  # Subprocess management
import multiprocessing  # Process-based parallelism
# import inspect  # Inspect live objects
# import csv  # CSV File Reading and Writing [CSV: Comma-Separated Values]
import json  # JSON encoder and decoder [JSON: JavaScript Object Notation]
import hashlib  # Secure hashes and message digests

# :: External Imports
import numpy as np  # NumPy (multidimensional numerical arrays library)
# import matplotlib as mpl  # Matplotlib (2D/3D plotting library)
# import sympy as sym  # SymPy (symbolic CAS library)
# import PIL  # Python Image Library (image manipulation toolkit)
# import SimpleITK as sitk  # Image ToolKit Wrapper
# import nibabel as nib  # NiBabel (NeuroImaging I/O Library)
# import nipy  # NiPy (NeuroImaging in Python)
# import nipype  # NiPype (NiPy Pipelines and Interfaces)

# :: External Imports Submodules
# import matplotlib.pyplot as plt  # Matplotlib's pyplot: MATLAB-like syntax
# import scipy.optimize  # SciPy: Optimization Algorithms
# import scipy.integrate  # SciPy: Integrations facilities
# import scipy.constants  # SciPy: Mathematal and Physical Constants
# import scipy.stats  # SciPy: Statistical functions

# :: Local Imports
import pymrt.base as mrb
import pymrt.utils as mru
import pymrt.input_output as mrio

# from dcmpi.lib.common import ID

# from pymrt import INFO
from pymrt import VERB_LVL
from pymrt import D_VERB_LVL

<<<<<<< HEAD

=======
>>>>>>> c372fb73
# ======================================================================
META_EXT = 'info'  # ID['info']

D_OPTS = {
    # sources
    'data_ext': mrb.EXT['niz'],
    'meta_ext': META_EXT,
    'multi_acq': False,
    'use_meta': True,
    'param_select': [None],
    'match': None,
    'pattern': [None],
    'groups': None,
    # compute
    'types': [None],
    'mask': [None],
    'adapt_mask': True,
}


# ======================================================================
def _simple_affines(affines):
    return tuple(affines[0] for affine in affines)


# ======================================================================
def preset_t1_mp2rage_builtin():
    """
    Preset to get built-in T1 maps from the MP2RAGE sequence.
    """
    new_opts = {
        'types': ['T1', 'INV2M'],
        'param_select': ['ProtocolName', '_series'],
        'match': '(?i).*mp2rage.*',
        'dtype': 'float',
        'mask': [[None], [None], [None], [1]],
    }
    new_opts.update({
        'compute_func': 'match_series',
        'compute_kwargs': {
            'matches': (
                ('.*_T1_Images.*', new_opts['types'][0]),
                ('.*_INV2(?!_PHS).*', new_opts['types'][1]),
            ),
        }
    })
    return new_opts


# ======================================================================
def preset_t2s_memp2rage_loglin2():
    """
    Preset to get built-in T2* maps from the ME-MP2RAGE sequence.
    """
    new_opts = {
        'types': ['T2S', 'T1w'],
        'param_select': ['ProtocolName', 'EchoTime::ms', '_series'],
        'match': '(?i).*me-mp2rage.*_INV2(?!_PHS).*',
        'dtype': 'float',
        'multi_acq': False,
        'compute_func': 'fit_monoexp_decay_loglin2',
        'compute_kwargs': {
            'ti_label': 'EchoTime::ms',
            'img_types': {'tau': 'T2S', 's_0': 'T1w'}}
    }
    return new_opts


# ======================================================================
def preset_t2s_flash_loglin2():
    """
    Preset to get T2* maps from multi-echo data using a log-linear fit.
    """
    new_opts = {
        'types': ['T2S', 'T1w'],
        'param_select': ['ProtocolName', 'EchoTime::ms', '_series'],
        'match': '(?i).*(gre|flash).*',
        'dtype': 'float',
        'multi_acq': False,
        'compute_func': 'fit_monoexp_decay_loglin',
        'compute_kwargs': {
            'ti_label': 'EchoTime::ms',
            'img_types': {'tau': 'T2S', 's_0': 'T1w'}}
    }
    return new_opts


# ======================================================================
def preset_t2s_flash_builtin():
    """
    Preset to get built-in T2* maps from the FLASH sequence.
    """
    new_opts = {
        'types': ['T2S', 'T1w'],
        'param_select': ['ProtocolName', '_series'],
        'match': '.*T2Star_Images.*',
        'dtype': 'float',
    }
    return new_opts


# ======================================================================
def preset_t2s_multiecho_loglin():
    """
    Preset to get T2* maps from multi-echo squared data using a log-linear fit.
    """
    new_opts = {
        'types': ['T2S', 'T1w'],
        'param_select': ['ProtocolName', 'EchoTime::ms', '_series'],
        'match': '(?i).*(gre|flash|me).*',
        'dtype': 'float',
        'multi_acq': False,
        'compute_func': 'fit_monoexp_decay_loglin2',
        'compute_kwargs': {
            'ti_label': 'EchoTime::ms',
            'img_types': {'tau': 'T2S', 's_0': 'T1w'}}
    }
    return new_opts


# ======================================================================
def preset_t2s_multiecho_loglin2():
    """
    Preset to get T2* maps from multi-echo squared data using a log-linear fit.
    """
    new_opts = {
        'types': ['T2S', 'T1w'],
        'param_select': ['ProtocolName', 'EchoTime::ms', '_series'],
        'match': '(?i).*(gre|flash|me).*',
        'dtype': 'float',
        'multi_acq': False,
        'compute_func': 'fit_monoexp_decay_loglin2',
        'compute_kwargs': {
            'ti_label': 'EchoTime::ms',
            'img_types': {'tau': 'T2S', 's_0': 'T1w'}}
    }
    return new_opts


# ======================================================================
def preset_t2s_multiecho_leasq():
    """
    Preset to get T2* maps from multi-echo data using a least-squares fit.
    """
    new_opts = {
        'types': ['T2S', 'T1w'],
        'param_select': ['ProtocolName', 'EchoTime::ms', '_series'],
        'match': '.*(FLASH|ME-MP2RAGE).*',
        'dtype': 'float',
        'multi_acq': False,
        'compute_func': 'fit_monoexp_decay_leasq',
        'compute_kwargs': {
            'ti_label': 'EchoTime::ms',
            'img_types': {'tau': 'T2S', 's_0': 'T1w'}}
    }
    return new_opts


# ======================================================================
def preset_b1t_afi():
    """
    Preset to get B1+ maps from the AFI sequence.
    """
    new_opts = {
        'types': ['B1T'],
        'param_select': [
            'ProtocolName', 'RepetitionTime::ms', 'FlipAngle::deg',
            '_series'],
        'match': '.*(afi|b1).*',
        'dtype': 'float',
        'multi_acq': False,
        'compute_func': 'calc_afi',
        'compute_kwargs': {
            'ti_label': 'RepetitionTime::ms',
            'fa_label': 'FlipAngle::deg',
            'img_types': {'eff': 'B1T'}}
    }
    return new_opts


# ======================================================================
def preset_qsm_as_legacy():
    """
    Preset to get CHI maps from a multi-echo sequence.
    """
    new_opts = {
        'types': ['CHI', 'MSK'],
        'param_select': [
            'ProtocolName', 'EchoTime::ms', 'ImagingFrequency', '_series'],
        # 'match': '.*((FLASH)|(ME-MP2RAGE.*INV2)).*',
        'match': '.*(ME-MP2RAGE.*INV2).*',
        'dtype': 'float',
        'multi_acq': False,
        'compute_func': 'ext_qsm_as_legacy',
        'compute_kwargs': {
            'te_label': 'EchoTime::ms',
            'img_types': {'qsm': 'CHI', 'mask': 'MSK'}}
    }
    return new_opts


# ======================================================================
def ext_qsm_as_legacy(
        images,
        affines,
        params,
        te_label,
        # b0_label,
        # th_label,
        img_types):
    """

    Args:
        images ():
        affines ():
        params ():
        te_label ():
        img_types ():

    Returns:

    """
    # determine correct TE
    max_te = 25.0  # ms
    selected = len(params[te_label])
    for i, te in enumerate(params[te_label]):
        if te < max_te:
            selected = i
    tmp_dirpath = '/tmp/{}'.format(hashlib.md5(str(params)).hexdigest())
    if not os.path.isdir(tmp_dirpath):
        os.makedirs(tmp_dirpath)
    tmp_filenames = ('magnitude.nii.gz', 'phase.nii.gz',
                     'qsm.nii.gz', 'mask.nii.gz')
    tmp_filepaths = tuple(os.path.join(tmp_dirpath, tmp_filename)
                          for tmp_filename in tmp_filenames)
    # export temp input
    if len(images) > 2:
        images = images[-2:]
        affines = affines[-2:]
    for image, affine, tmp_filepath in zip(images, affines, tmp_filepaths):
        mrio.save(tmp_filepath, image[..., selected], affine)
    # execute script on temp input
    cmd = [
        'qsm_as_legacy.py',
        '--magnitude_input', tmp_filepaths[0],
        '--phase_input', tmp_filepaths[1],
        '--qsm_output', tmp_filepaths[2],
        '--mask_output', tmp_filepaths[3],
        '--echo_time', str(params[te_label][selected]),
        # '--field_strength', str(params[b0_label][selected]),
        # '--angles', str(params[th_label][selected]),
        '--units', 'ppb']
    mrb.execute(str(' '.join(cmd)))
    # import temp output
    img_list, aff_list = [], []
    for tmp_filepath in tmp_filepaths[2:]:
        img, aff, hdr = mrio.load(tmp_filepath, full=True)
        img_list.append(img)
        aff_list.append(aff)
    # clean up tmp files
    if os.path.isdir(tmp_dirpath):
        shutil.rmtree(tmp_dirpath)
    # prepare output
    type_list = ('qsm', 'mask')
    params_list = ({'te': params[te_label][selected]}, {})
    img_type_list = tuple(img_types[key] for key in type_list)
    return img_list, aff_list, img_type_list, params_list


def qsm_sdi(
        images,
        affines,
        params,
        img_types):

    pass

def calc_afi(
        images,
        affines,
        params,
        ti_label,
        fa_label,
        img_types):
    """
    Fit monoexponential decay to images using the log-linear method.
    """

    y_arr = np.stack(images)
    s_arr = mrb.polar2complex(y_arr[..., 0], fix_phase_interval(y_arr[..., 1]))
    # s_arr = images[0]
    t_r = params[ti_label]
    nominal_fa = params[fa_label]

    mask = s_arr[..., 0] != 0.0
    r = np.zeros_like(s_arr[..., 1])
    r[mask] = s_arr[..., 0][mask] / s_arr[..., 1][mask]
    n = t_r[1] / t_r[0]
    fa = np.rad2deg(np.real(np.arccos((r * n - 1) / (n - r))))

    img_list = [fa / nominal_fa]
    aff_list = _simple_affines(affines)
    type_list = ['eff']
    img_type_list = tuple(img_types[key] for key in type_list)
    params_list = ({},) * len(img_list)
    return img_list, aff_list, img_type_list, params_list


# ======================================================================
def time_to_rate(
        array,
        in_units='ms',
        out_units='Hz'):
    k = 1.0
    if in_units == 'ms':
        k *= 1.0e3
    if out_units == 'kHz':
        k *= 1.0e-3
    array[array != 0.0] = k / array[array != 0.0]
    return array


# ======================================================================
def rate_to_time(
        array,
        in_units='Hz',
        out_units='ms'):
    k = 1.0
    if in_units == 'kHz':
        k *= 1.0e3
    if out_units == 'ms':
        k *= 1.0e-3
    array[array != 0.0] = k / array[array != 0.0]
    return array


# ======================================================================
def fix_phase_interval(array):
    """
    Ensure that the range of values is interpreted as valid phase information.

    This is useful for DICOM-converted images (without post-processing).

    Args:
        array (np.ndarray): Array to be processed.

    Returns:
        array (np.ndarray): An array scaled to (-pi,pi).
    """
    # correct phase value range (useful for DICOM-converted images)
    if np.ptp(array) > 2.0 * np.pi:
        array = mrb.scale(array, mrb.minmax(array), (-np.pi, np.pi))
    return array


# ======================================================================
def func_exp_recovery(t_arr, tau, s_0, eff=1.0, const=0.0):
    """
    s(t)= s_0 * (1 - 2 * eff * exp(-t/tau)) + const

    [s_0 > 0, tau > 0, eff > 0]
    """
    if s_0 > 0.0 and tau > 0.0 and eff > 0.0:
        s_t_arr = s_0 * (1.0 - 2.0 * eff * np.exp(-t_arr / tau)) + const
    else:
        s_t_arr = np.tile(np.inf, len(t_arr))
    return s_t_arr


# ======================================================================
def func_exp_decay(t_arr, tau, s_0, const=0.0):
    """
    s(t)= s_0 * exp(-t/tau) + const

    [s_0 > 0, tau > 0]
    """
    s_t_arr = s_0 * np.exp(-t_arr / tau) + const
    #    if s_0 > 0.0 and tau > 0.0:
    #        s_t_arr = s_0 * np.exp(-t_arr / tau) + const
    #    else:
    #        s_t_arr = np.tile(np.inf, len((t_arr)))
    return s_t_arr


# ======================================================================
def func_flash(m0, fa, tr, t1, te, t2s):
    """
    The FLASH (a.k.a. GRE, TFL, SPGR) signal expression:
    S = M0 sin(fa) exp(-TE/T2*) (1 - exp(-TR/T1)) / (1 - cos(fa) exp(-TR/T1))
    """
    return m0 * np.sin(fa) * np.exp(-te / t2s) * \
           (1.0 - np.exp(-tr / t1)) / (1.0 - np.cos(fa) * np.exp(-tr / t1))


# ======================================================================
def fit_monoexp_decay_leasq(
        images,
        affines,
        params,
        ti_label,
        img_types):
    """
    Fit monoexponential decay to images using the least-squares method.
    """
    norm_factor = 1e4
    y_arr = np.stack(images, -1).astype(float)
    y_arr = y_arr[..., 0]  # use only the modulus
    y_arr = y_arr / np.max(y_arr) * norm_factor
    x_arr = np.array(params[ti_label]).astype(float)
    p_arr = voxel_curve_fit(
        y_arr, x_arr, func_exp_decay,
        (np.mean(x_arr), np.mean(y_arr)), method='curve_fit')
    img_list = np.split(p_arr, 2, -1)
    type_list = ('tau', 's_0')
    img_type_list = tuple(img_types[key] for key in type_list)
    aff_list = _simple_affines(affines)
    params_list = ({},) * len(img_list)
    return img_list, aff_list, img_type_list, params_list


# ======================================================================
def fit_monoexp_decay_loglin(
        images,
        affines,
        params,
        ti_label,
        img_types):
    """
    Fit monoexponential decay to images using the log-linear method.
    """

    def prepare(arr, factor=0):
        log_arr = np.zeros_like(arr)
        # calculate logarithm only of strictly positive values
        log_arr[arr > 0.0] = np.log(arr[arr > 0.0] * np.e ** factor)
        return log_arr

    def fix(arr, factor=0):
        # tau = p_arr[..., 0]
        # s_0 = p_arr[..., 1]
        mask = arr[..., 0] != 0.0
        arr[..., 0][mask] = - 1.0 / arr[..., 0][mask]
        arr[..., 1] = np.exp(arr[..., 1] - factor)
        return arr

    exp_factor = 12  # 0: untouched, other values might improve results
    y_arr = np.stack(images, -1).astype(float)
    y_arr = y_arr[..., 0]  # use only the modulus
    x_arr = np.array(params[ti_label]).astype(float)
    p_arr = voxel_curve_fit(
        y_arr, x_arr,
        None, (np.mean(x_arr), np.mean(y_arr)),
        prepare, [exp_factor], {},
        fix, [exp_factor], {},
        method='poly')
    img_list = np.split(p_arr, 2, -1)
    aff_list = _simple_affines(affines)
    type_list = ('tau', 's_0')
    img_type_list = tuple(img_types[key] for key in type_list)
    params_list = ({},) * len(img_list)
    return img_list, aff_list, img_type_list, params_list


# ======================================================================
def fit_monoexp_decay_loglin2(
        images,
        affines,
        params,
        ti_label,
        img_types):
    """
    Fit monoexponential decay to squared images using the log-linear method.
    """

    def prepare(arr, factor=0, noise=0):
        log_arr = np.zeros_like(arr)
        # calculate logarithm only of strictly positive values
        arr -= noise
        mask = arr > 0.0
        log_arr[mask] = np.log(arr[mask] ** 2.0 * np.e ** factor)
        return log_arr

    def fix(arr, factor=0):
        # tau = p_arr[..., 0]
        # s_0 = p_arr[..., 1]
        mask = arr[..., 0] != 0.0
        arr[..., 0][mask] = - 2.0 / arr[..., 0][mask]
        arr[..., 1] = np.exp(arr[..., 1] - factor)
        return arr

    exp_factor = 12  # 0: untouched, other values might improve results
    y_arr = np.stack(images, -1).astype(float)
    y_arr = y_arr[..., 0]  # use only the modulus
    x_arr = np.array(params[ti_label]).astype(float)
    noise_level = np.percentile(y_arr, 3)
    p_arr = voxel_curve_fit(
        y_arr, x_arr,
        None, (np.mean(x_arr), np.mean(y_arr)),
        prepare, [exp_factor, noise_level], {},
        fix, [exp_factor], {},
        method='poly')

    img_list = np.split(p_arr, 2, -1)
    aff_list = _simple_affines(affines)
    type_list = ('tau', 's_0')
    img_type_list = tuple(img_types[key] for key in type_list)
    params_list = ({},) * len(img_list)
    return img_list, aff_list, img_type_list, params_list


# ======================================================================
def voxel_curve_fit(
        y_arr,
        x_arr,
        fit_func=None,
        fit_params=None,
        pre_func=None,
        pre_args=None,
        pre_kwargs=None,
        post_func=None,
        post_args=None,
        post_kwargs=None,
        method='curve_fit'):
    """
    Curve fitting for y = F(x, p)

    Args:
        y_arr (np.ndarray): Dependent variable with x dependence in the n-th dim
        x_arr (np.ndarray): Independent variable with same size as n-th dim of y
        fit_func (func):
        fit_params (list[float]):
        pre_func (func):
        pre_args (list):
        pre_kwargs (dict):
        post_func (func):
        post_args (list):
        post_kwargs (dict):
        method (str): Method to use for the curve fitting procedure.

    Returns:
        p_arr (np.ndarray) :
    """
    # TODO: finish documentation

    # y_arr : ndarray ???
    #    Dependent variable (x dependence in the n-th dimension).
    # x_arr : ndarray ???
    #    Independent variable (same number of elements as the n-th dimension).

    # reshape to linearize the independent dimensions of the array
    support_axis = -1
    shape = y_arr.shape
    support_size = shape[support_axis]
    y_arr = y_arr.reshape((-1, support_size))
    num_voxels = y_arr.shape[0]
    p_arr = np.zeros((num_voxels, len(fit_params)))
    # preprocessing
    if pre_func is not None:
        if pre_args is None:
            pre_args = []
        if pre_kwargs is None:
            pre_kwargs = {}
        y_arr = pre_func(y_arr, *pre_args, **pre_kwargs)

    if method == 'curve_fit':
        iter_param_list = [
            (fit_func, x_arr, y_i_arr, fit_params)
            for y_i_arr in np.split(y_arr, support_size, 0)]
        pool = multiprocessing.Pool(multiprocessing.cpu_count())
        for i, (par_opt, par_cov) in \
                enumerate(pool.imap(mrb.curve_fit, iter_param_list)):
            p_arr[i] = par_opt

    elif method == 'poly':
        # polyfit requires to change matrix orientation using transpose
        p_arr = np.polyfit(x_arr, y_arr.transpose(), len(fit_params) - 1)
        # transpose the results back
        p_arr = p_arr.transpose()

    else:
        try:
            p_arr = fit_func(y_arr, x_arr, fit_params)
        except Exception as ex:
            print('WW: Exception "{}" in ndarray_fit() method "{}"'.format(
                ex, method))

    # revert to original shape
    p_arr = p_arr.reshape(list(shape[:support_axis]) + [len(fit_params)])
    # post process
    if post_func is not None:
        if post_args is None:
            post_args = []
        if post_kwargs is None:
            post_kwargs = {}
        p_arr = post_func(p_arr, *post_args, **post_kwargs)
    return p_arr


# ======================================================================
def match_series(images, affines, params, matches):
    """
    TODO: finish documentation
    """
    img_list, aff_list, img_type_list = [], [], []
    for match, img_type in matches:
        for i, series in enumerate(params['_series']):
            if re.match(match, series):
                # print(match, series, img_type, images[i].shape)  # DEBUG
                img_list.append(images[i])
                aff_list.append(affines[i])
                img_type_list.append(img_type)
                break
    params_list = ({},) * len(img_list)
    return img_list, aff_list, img_type_list, params_list


# ======================================================================
def sources_generic(
        data_dirpath,
        meta_dirpath=None,
        opts=None,
        force=False,
        verbose=D_VERB_LVL):
    """
    Get source files (both data and metadata) from specified directories

    Args:
        data_dirpath (str): Directory containing data files
        meta_dirpath (str|None): Directory containing metadata files
        opts (dict):
            Accepted options:
                - data_ext (str): File extension of the data files
                - meta_ext (str): File extension of the metadata files
                - multi_acq (bool): Use multiple acquisitions for computation
                - use_meta (bool): Use metadata, instead of filenames, to get
                  parameters
                - param_select (list[str]): Parameters to select from metadata
                - match (str): regular expression used to select data filenames
                - pattern (tuple[int]): Slicing applied to data list
                - groups (list[int]|None): Split results into groups
                  (cyclically)
        force (bool): Force calculation of output
        verbose (int): Set level of verbosity.

    Returns:
        sources_list (list[list[str]]): List of lists of filenames to be used
            for computation
        params_list : (list[list[str|float|int]]): List of lists of parameters
            associated with the specified sources

    See Also:
        pymrt.computation.compute_generic,
        pymrt.computation.compute,
        pymrt.computation.D_OPTS
    """
    sources_list = []
    params_list = []
    opts = mrb.merge_dicts(D_OPTS, opts)
    if verbose >= VERB_LVL['medium']:
        print('Opts:\t{}'.format(json.dumps(opts)))
    if os.path.isdir(data_dirpath):
        pattern = slice(*opts['pattern'])
        sources, params = [], {}
        last_acq, new_acq = None, None
        data_filepath_list = mrb.listdir(
            data_dirpath, opts['data_ext'], pattern)
        for data_filepath in data_filepath_list:
            info = mru.parse_filename(
                mrb.change_ext(mrb.os.path.basename(data_filepath), '',
                               mrb.EXT['niz']))
            if opts['use_meta']:
                # import parameters from metadata
                info['seq'] = None
                series_meta_filepath = os.path.join(
                    meta_dirpath,
                    mru.to_filename(info, ext=opts['meta_ext']))
                if os.path.isfile(series_meta_filepath):
                    with open(series_meta_filepath, 'r') as meta_file:
                        series_meta = json.load(meta_file)
                    acq_meta_filepath = os.path.join(
                        meta_dirpath, series_meta['_acquisition'] +
                                      mrb.add_extsep(opts['meta_ext']))
                    if os.path.isfile(acq_meta_filepath):
                        with open(acq_meta_filepath, 'r') as meta_file:
                            acq_meta = json.load(meta_file)
                    data_params = {}
                    if opts['param_select']:
                        for item in opts['param_select']:
                            data_params[item] = acq_meta[item] \
                                if item in acq_meta else None
                    else:
                        data_params = acq_meta
                    new_acq = (last_acq and acq_meta['_series'] != last_acq)
                    last_acq = acq_meta['_series']
            else:
                # import parameters from filename
                base, data_params = mru.parse_series_name(info['name'])
                new_acq = (last_acq and base != last_acq)
                last_acq = base
            if not opts['multi_acq'] and new_acq and sources:
                sources_list.append(sources)
                params_list.append(params)
                sources, params = [], {}
            if not opts['match'] or \
                    re.match(opts['match'], os.path.basename(data_filepath)):
                sources.append(data_filepath)
                if opts['use_meta']:
                    params.update(data_params)
                else:
                    for key, val in data_params.items():
                        params[key] = (params[key] if key in params else []) \
                                      + [val]
        if sources:
            sources_list.append(sources)
            params_list.append(params)

        if opts['groups']:
            grouped_sources_list, grouped_params_list = [], []
            grouped_sources, grouped_params = [], []
            for sources, params in zip(sources_list, params_list):
                grouping = list(opts['groups']) * \
                           int((len(sources) / sum(opts['groups'])) + 1)
                seps = mrb.accumulate(grouping) if grouping else []
                for i, source in enumerate(sources):
                    grouped_sources.append(source)
                    grouped_params.append(params)
                    if i + 1 in seps or i + 1 == len(sources):
                        grouped_sources_list.append(grouped_sources)
                        grouped_params_list.append(grouped_params)
                        grouped_sources, grouped_params = [], []
            sources_list = grouped_sources_list
            params_list = grouped_params_list

        if verbose >= VERB_LVL['debug']:
            for sources, params in zip(sources_list, params_list):
                print(mrb.tty_colorify('DEBUG', 'r'))
                print(sources, params)
    elif verbose >= VERB_LVL['medium']:
        print("WW: no data directory '{}'. Skipping.".format(data_dirpath))
    return sources_list, params_list


# ======================================================================
def compute_generic(
        sources,
        out_dirpath,
        params=None,
        opts=None,
        force=False,
        verbose=D_VERB_LVL):
    """
    Perform the specified computation on source files.

    Args:
        sources (list[str]): Directory containing data files.
        out_dirpath (str): Directory containing metadata files.
        params (dict): Parameters associated with the sources.
        opts (dict):
            Accepted options:
                - types (list[str]): List of image types to use for results.
                - mask: (tuple[tuple[int]): Slicing for each dimension.
                - adapt_mask (bool): adapt over- or under-sized mask.
                - dtype (str): data type to be used for the target images.
                - compute_func (str): function used for the computation.

                  compute_func(images, params, compute_args, compute_kwargs)
                  -> img_list, img_type_list
                - compute_args (list): additional positional parameters for
                  compute_func
                - compute_kwargs (dict): additional keyword parameters for
                  compute_func
                - affine_func (str): name of the function for affine
                  computation: affine_func(affines, affine_args...) -> affine
                - affine_args (list): additional parameters for affine_func
        force (bool): Force calculation of output
        verbose (int): Set level of verbosity.

    Returns:
        targets ():

    See Also:
        pymrt.computation.sources_generic,
        pymrt.computation.compute,
        pymrt.computation.D_OPTS
    """
    # TODO: implement affine_func, affine_args, affine_kwargs?
    # get the num, name and seq from first source file
    opts = mrb.merge_dicts(D_OPTS, opts)

    if params is None:
        params = {}
    if opts is None:
        opts = {}

    targets = []
    info = mru.parse_filename(sources[0])
    if 'ProtocolName' in params:
        info['name'] = params['ProtocolName']
    for image_type in opts['types']:
        info['type'] = image_type
        targets.append(os.path.join(out_dirpath, mru.to_filename(info)))

    # perform the calculation
    if mrb.check_redo(sources, targets, force):
        if verbose > VERB_LVL['none']:
            print('{}:\t{}'.format('Object', os.path.basename(info['name'])))
        if verbose >= VERB_LVL['medium']:
            print('Opts:\t{}'.format(json.dumps(opts)))
        images, affines = [], []
        mask = [
            (slice(*dim) if dim is not None else slice(None))
            for dim in opts['mask']]
        for source in sources:
            if verbose > VERB_LVL['none']:
                print('Source:\t{}'.format(os.path.basename(source)))
            if verbose > VERB_LVL['none']:
                print('Params:\t{}'.format(params))
            image, affine, header = mrio.load(source, full=True)
            # fix mask if shapes are different
            if opts['adapt_mask']:
                mask = [
                    (mask[i] if i < len(mask) else slice(None))
                    for i in range(len(image.shape))]
            images.append(image[mask])
            affines.append(affine)
        if 'compute_func' in opts:
            compute_func = eval(opts['compute_func'])
            if 'compute_args' not in opts:
                opts['compute_args'] = []
            if 'compute_kwargs' not in opts:
                opts['compute_kwargs'] = {}
            img_list, aff_list, img_type_list, params_list = compute_func(
                images, affines, params,
                *opts['compute_args'], **opts['compute_kwargs'])
        else:
            img_list, aff_list, img_type_list = zip(
                *[(img, aff, img_type) for img, aff, img_type
                  in zip(images, affines, itertools.cycle(opts['types']))])
            params_list = ({},) * len(img_list)

        for target, target_type in zip(targets, opts['types']):
            for img, aff, img_type, params in \
                    zip(img_list, aff_list, img_type_list, params_list):
                if img_type == target_type:
                    if 'dtype' in opts:
                        img = img.astype(opts['dtype'])
                    if params:
                        for key, val in params.items():
                            target = mru.change_param_val(target, key, val)
                    if verbose > VERB_LVL['none']:
                        print('Target:\t{}'.format(os.path.basename(target)))
                    mrio.save(target, img, aff)
                    break
    return targets


# ======================================================================
def compute(
        sources_func,
        sources_args,
        sources_kwargs,
        compute_func,
        compute_args,
        compute_kwargs,
        in_dirpath,
        out_dirpath,
        recursive=False,
        meta_subpath=None,
        data_subpath=None,
        verbose=D_VERB_LVL):
    """
    Interface to perform calculation from all input files in a directory.

    If recursive flag is set or if input directory contains no suitable file,
    it tries to descend into subdirectories.
    If meta_subpath is set, it will look there for metadata files.
    If data_subpath is set, it will look there for data files.

    Args:
        sources_func (func): Returns a list of list of filepaths used as input.
            Each list of filepaths should contain the exhaustive input for the
            computation to be performed. Function expected signature:
            sources_func(data_path, meta_path, sources_args...) ->
            ((string, dict) list) list.
        sources_args (list): Positional parameters passed to get_sources_func.
        sources_kwargs (dict): Keyword parameters passed to get_sources_func.
        compute_func (func): Calculation to perform on each list of filepaths.
            Function expected signature:
            compute_func(source_list, out_dirpath, compute_args...) ->
            out_filepath.
        compute_args (list): Positional parameters passed to compute_func.
        compute_kwargs (dict): Keyword parameters passed to compute_func.
        in_dirpath (str): Path to input directory path.
        out_dirpath (str): Path to output directory path.
            The input directory structure is preserved during the recursion.
        recursive (bool): Process subdirectories recursively.
        meta_subpath (str): Subpath appended when searching for metadata.
            Appending is performed (non-cumulatively) at each iteration
            recursion.
        data_subpath (str): Subpath appended when searching for data.
            Appending is performed (non-cumulatively) at each iteration
            recursion.
        verbose (int): Set level of verbosity.

    Returns:
        None

    See Also:
        pymrt.computation.compute_generic,
        pymrt.computation.source_generic,
        pymrt.computation.D_OPTS

    """
    # handle extra subdirectories in input path
    data_dirpath = os.path.join(in_dirpath, data_subpath) \
        if data_subpath is not None else in_dirpath
    meta_dirpath = os.path.join(in_dirpath, meta_subpath) \
        if meta_subpath is not None else None

    # extract input files from directory
    sources_list, params_list = sources_func(
        data_dirpath, meta_dirpath, *sources_args, **sources_kwargs)
    if sources_list and params_list:
        if not out_dirpath:
            out_dirpath = in_dirpath
        elif not os.path.exists(out_dirpath):
            os.makedirs(out_dirpath)
        if verbose > VERB_LVL['none']:
            print('Input:\t{}'.format(in_dirpath))
            print('Output:\t{}'.format(out_dirpath))
        if verbose >= VERB_LVL['medium']:
            print('Data subpath:\t{}'.format(data_subpath))
        if meta_dirpath and verbose >= VERB_LVL['medium']:
            print('Meta subpath:\t{}'.format(meta_subpath))
        for sources, params in zip(sources_list, params_list):
            compute_func(
                sources, out_dirpath, params,
                *compute_args, **compute_kwargs)
            mrb.elapsed('Time: ')
            if verbose >= VERB_LVL['medium']:
                mrb.print_elapsed(only_last=True)
    else:
        recursive = True

    # descend into subdirectories
    if recursive:
        recursive = recursive or bool(sources_list)
        subdirs = [subdir for subdir in os.listdir(in_dirpath)
                   if os.path.isdir(os.path.join(in_dirpath, subdir))]
        for subdir in subdirs:
            new_in_dirpath = os.path.join(in_dirpath, subdir)
            new_out_dirpath = os.path.join(out_dirpath, subdir)
            compute(
                sources_func, sources_args, sources_kwargs,
                compute_func, compute_args, compute_kwargs,
                new_in_dirpath, new_out_dirpath, recursive,
                meta_subpath, data_subpath, verbose)


# ======================================================================
if __name__ == '__main__':
    print(__doc__)

mrb.elapsed('pymrt.computation')<|MERGE_RESOLUTION|>--- conflicted
+++ resolved
@@ -64,10 +64,7 @@
 from pymrt import VERB_LVL
 from pymrt import D_VERB_LVL
 
-<<<<<<< HEAD
-
-=======
->>>>>>> c372fb73
+
 # ======================================================================
 META_EXT = 'info'  # ID['info']
 
