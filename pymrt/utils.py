--- conflicted
+++ resolved
@@ -4,14 +4,12 @@
 pymrt.utils: useful utilities for MRI data analysis.
 """
 
-
 # ======================================================================
 # :: Future Imports
 from __future__ import division
 from __future__ import absolute_import
 from __future__ import print_function
 from __future__ import unicode_literals
-
 
 # ======================================================================
 # :: Python Standard Library Imports
@@ -31,6 +29,8 @@
 # import inspect  # Inspect live objects
 # import csv  # CSV File Reading and Writing [CSV: Comma-Separated Values]
 # import json  # JSON encoder and decoder [JSON: JavaScript Object Notation]
+# import unittest  # Unit testing framework
+import doctest  # Test interactive Python examples
 
 
 # :: External Imports
@@ -55,15 +55,14 @@
 import pymrt.base as mrb
 import pymrt.input_output as mrio
 from pymrt.debug import dbg
+
 # from pymrt import INFO
 # from pymrt import VERB_LVL
 # from pymrt import D_VERB_LVL
 # from pymrt import get_first_line
 
-
 # from dcmpi.lib.common import D_NUM_DIGITS
-D_NUM_DIGITS = 3  # synced with: dcmpi.lib.common.D_NUM_DIGITS
-
+D_NUM_DIGITS = 3  # synced with: dcmpi.common.D_NUM_DIGITS
 
 # ======================================================================
 # :: parsing constants
@@ -73,10 +72,6 @@
 PARAM_KEY_VAL_SEP = '='
 INFO_SEP = '__'
 TOKEN_SEP = '_'
-<<<<<<< HEAD
-INFO_SEP = ','
-=======
->>>>>>> d2bb3886
 KEY_VAL_SEP = '='
 
 # suffix of new reconstructed image from Siemens
@@ -933,4 +928,5 @@
 
 # ======================================================================
 if __name__ == '__main__':
-    print(__doc__)+    print(__doc__)
+    doctest.testmod()