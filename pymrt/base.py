#!/usr/bin/env python
# -*- coding: utf-8 -*-
"""
pymrt.base: generic basic utilities.
"""

# ======================================================================
# :: Future Imports
from __future__ import division
from __future__ import absolute_import
from __future__ import print_function
from __future__ import unicode_literals

# ======================================================================
# :: Python Standard Library Imports
import os  # Miscellaneous operating system interfaces
import sys  # System-specific parameters and functions
import math  # Mathematical functions
import itertools  # Functions creating iterators for efficient looping
import functools  # Higher-order functions and operations on callable objects
import subprocess  # Subprocess management
import fractions  # Rational numbers
import csv  # CSV File Reading and Writing [CSV: Comma-Separated Values]
import inspect  # Inspect live objects
import stat  # Interpreting stat() results
import doctest  # Test interactive Python examples
import shlex  # Simple lexical analysis
import warnings  # Warning control

# :: External Imports
import numpy as np  # NumPy (multidimensional numerical arrays library)
import scipy as sp  # SciPy (signal and image processing library)

# :: External Imports Submodules
import scipy.optimize  # SciPy: Optimization Algorithms

# :: Local Imports
from pymrt import VERB_LVL, D_VERB_LVL
from pymrt import elapsed, print_elapsed
from pymrt import msg, dbg

# ======================================================================
# :: Custom defined constants


# ======================================================================
# :: Default values usable in functions.
COMMENT_TOKEN = '#'
CSV_DELIMITER = '\t'
PNG_INTERVAL = (0.0, 255.0)
EXT = {
    'plot': 'png',
    'nii': 'nii',
    'niz': 'nii.gz',
    'text': 'txt',
    'tab': 'csv',
    'data': 'json',
}
D_TAB_SIZE = 8


# ======================================================================
def _is_hidden(filepath):
    """
    Heuristic to determine hidden files.

    Args:
        filepath (str): the input file path.

    Returns:
        is_hidden (bool): True if is hidden, False otherwise.

    Notes:
        Only works with UNIX-like files, relying on prepended '.'.
    """
    # if sys.version_info[0] > 2:
    #     filepath = filepath.encode('utf-8')
    # filepath = filepath.decode('utf-8')
    return os.path.basename(filepath).startswith('.')


# ======================================================================
def _is_special(stats_mode):
    """
    Heuristic to determine non-standard files.

    Args:
        filepath (str): the input file path.

    Returns:
        is_special (bool): True if is hidden, False otherwise.

    Notes:
        Its working relies on Python stat module implementation.
    """
    is_special = not stat.S_ISREG(stats_mode) and \
                 not stat.S_ISDIR(stats_mode) and \
                 not stat.S_ISLNK(stats_mode)
    return is_special


# ======================================================================
def auto_repeat(obj, n, force=False):
    """
    Automatically repeat the specified object n times.

    If the object is not iterable, a tuple with the specified size is returned.
    If the object is iterable, the object is left untouched.

    Args:
        obj: The object to operate with.
        n (int): The length of the output object.
        force (bool): Ensure that the object has length n.

    Returns:
        val (tuple): If obj is not iterable, returns obj repeated n times.

    Raises:
        AssertionError: If force is True and the object does not have length n.
    """
    try:
        iter(obj)
    except TypeError:
        obj = (obj,) * n
    if force:
        assert (len(obj) == n)
    return obj


def max_iter_len(items):
    """
    Determine the maximum length of a item within a collection of items.

    Args:
        items (iterable): The collection of items to inspect.

    Returns:
        num (int): The maximum length of the collection.
    """
    num = 1
    for val in items:
        try:
            iter(val)
        except TypeError:
            pass
        else:
            num = max(len(val), num)
    return num


# ======================================================================
def gcd(*numbers):
    """
    Find the greatest common divisor (GCD) of a list of numbers.

    Args:
        *numbers (tuple[int]): The input numbers.

    Returns:
        gcd_val (int): The value of the greatest common divisor (GCD).

    Examples:
        >>> gcd(12, 24, 18)
        6
        >>> gcd(12, 24, 18, 42, 600, 66, 666, 768)
        6
        >>> gcd(12, 24, 18, 42, 600, 66, 666, 768, 101)
        1
        >>> gcd(12, 24, 18, 3)
        3
    """
    gcd_val = numbers[0]
    for num in numbers[1:]:
        gcd_val = math.gcd(gcd_val, num)
    return gcd_val


# ======================================================================
def lcm(*numbers):
    """
    Find the least common multiple (LCM) of a list of numbers.

    Args:
        *numbers (tuple[int]): The input numbers.

    Returns:
        gcd_val (int): The value of the least common multiple (LCM).

    Examples:
        >>> lcm(2, 3, 4)
        12
        >>> lcm(9, 8)
        72
        >>> lcm(12, 23, 34, 45, 56)
        985320
    """
    lcm_val = numbers[0]
    for num in numbers[1:]:
        lcm_val = lcm_val * num // fractions.gcd(lcm_val, num)
    return lcm_val


# ======================================================================
def merge_dicts(*dicts):
    """
    Merge dictionaries into a new dict (new keys overwrite the old ones).

    Args:
        dicts (tuple[dict]): Dictionaries to be merged together.

    Returns:
        merged (dict): The merged dict (new keys overwrite the old ones).

    Examples:
        >>> d1 = {1: 2, 3: 4, 5: 6}
        >>> d2 = {2: 1, 4: 3, 6: 5}
        >>> d3 = {1: 1, 3: 3, 6: 5}
        >>> dd = merge_dicts(d1, d2)
        >>> print(tuple(sorted(dd.items())))
        ((1, 2), (2, 1), (3, 4), (4, 3), (5, 6), (6, 5))
        >>> dd = merge_dicts(d1, d3)
        >>> print(tuple(sorted(dd.items())))
        ((1, 1), (3, 3), (5, 6), (6, 5))
    """
    merged = {}
    for item in dicts:
        merged.update(item)
    return merged


# ======================================================================
def accumulate(items, func=lambda x, y: x + y):
    """
    Cumulatively apply the specified function to the elements of the list.

    Args:
        items (iterable): The items to process.
        func (callable): func(x,y) -> z
            The function applied cumulatively to the first n items of the list.
            Defaults to cumulative sum.

    Returns:
        lst (list): The cumulative list.

    See Also:
        itertools.accumulate.
    Examples:
        >>> accumulate(list(range(5)))
        [0, 1, 3, 6, 10]
        >>> accumulate(list(range(5)), lambda x, y: (x + 1) * y)
        [0, 1, 4, 15, 64]
        >>> accumulate([1, 2, 3, 4, 5, 6, 7, 8], lambda x, y: x * y)
        [1, 2, 6, 24, 120, 720, 5040, 40320]
    """
    return [
        functools.reduce(func, list(items)[:idx + 1])
        for idx in range(len(items))]


# ======================================================================
def multi_replace(text, replaces):
    """
    Perform multiple replacements in a string.

    Args:
        text (str): The input string.
        replace_list (tuple[str,str]): The listing of the replacements.
            Format: ((<old>, <new>), ...).

    Returns:
        text (str): The string after the performed replacements.

    Examples:
        >>> multi_replace('python.best', (('thon', 'mrt'), ('est', 'ase')))
        'pymrt.base'
        >>> multi_replace('x-x-x-x', (('x', 'est'), ('est', 'test')))
        'test-test-test-test'
        >>> multi_replace('x-x-', (('-x-', '.test'),))
        'x.test'
    """
    return functools.reduce(lambda s, r: s.replace(*r), replaces, text)


# # ======================================================================
# def cartesian(*arrays):
#     """
#     Generate a cartesian product of input arrays.
#
#     Args:
#         *arrays (tuple[ndarray]): 1-D arrays to form the cartesian product of
#
#     Returns:
#         out (ndarray): 2-D array of shape (M, len(arrays)) containing
#             cartesian products formed of input arrays.
#
#     Examples:
#         >>> cartesian(([1, 2, 3], [4, 5], [6, 7]))
#         array([[1, 4, 6],
#                [1, 4, 7],
#                [1, 5, 6],
#                [1, 5, 7],
#                [2, 4, 6],
#                [2, 4, 7],
#                [2, 5, 6],
#                [2, 5, 7],
#                [3, 4, 6],
#                [3, 4, 7],
#                [3, 5, 6],
#                [3, 5, 7]])
#     """
#
#     arrays = [np.asarray(x) for x in arrays]
#     dtype = arrays[0].dtype
#
#     n = np.prod([x.size for x in arrays])
#     out = np.zeros([n, len(arrays)], dtype=dtype)
#
#     m = n / arrays[0].size
#     out[:, 0] = np.repeat(arrays[0], m)
#     if arrays[1:]:
#         out[0:m, 1:] = cartesian(arrays[1:])
#         for j in range(1, arrays[0].size):
#             out[j * m:(j + 1) * m, 1:] = out[0:m, 1:]
#     return out


# ======================================================================
def set_keyword_parameters(
        func,
        values):
    """
    Set keyword parameters of a function to specific or default values.

    Args:
        func (callable): The function to be inspected.
        values (dict): The (key, value) pairs to set.
            If a value is None, it will be replaced by the default value.
            To use the names defined locally, use: `locals()`.

    Results:
        kw_params (dict): A dictionary of the keyword parameters to set.

    See Also:
        inspect.getargspec, locals, globals.
    """
    # todo: refactor to get rid of deprecated getargspec
    inspected = inspect.getargspec(func)
    defaults = dict(
        zip(reversed(inspected.args), reversed(inspected.defaults)))
    kw_params = {}
    for key in inspected.args:
        if key in values:
            kw_params[key] = values[key]
        elif key in defaults:
            kw_params[key] = defaults[key]
    return kw_params


# ======================================================================
def mdot(*arrs):
    """
    Cumulative application of multiple `numpy.dot` operation.

    Args:
        *arrs (tuple[ndarray]): Tuple of input arrays.

    Returns:
        arr (np.ndarray): The result of the tensor product.

    Examples:
        >>>
    """
    arr = arrs[0]
    for item in arrs[1:]:
        arr = np.dot(arr, item)
    return arr


# ======================================================================
def ndot(arr, dim=-1, step=1):
    """
    Cumulative application of `numpy.dot` operation over a given axis.

    Args:
        arr (np.ndarray): The input array.

    Returns:
        prod (np.ndarray): The result of the tensor product.

    Examples:
        >>>
    """
    if dim < 0:
        dim += arr.ndim
    start = 0 if step > 0 else arr.shape[dim] - 1
    stop = arr.shape[dim] if step > 0 else -1
    prod = arr[
        [slice(None) if j != dim else start for j in range(arr.ndim)]]
    for i in range(start, stop, step)[1:]:
        indexes = [slice(None) if j != dim else i for j in range(arr.ndim)]
        prod = np.dot(prod, arr[indexes])
    return prod


def commutator(a, b):
    """
    Calculate the commutator of two arrays: [A,B] = AB - BA

    Args:
        a (np.ndarray): The first operand
        b (np.ndarray): The second operand

    Returns:
        c (np.ndarray): The operation result
    """
    return a.dot(b) - b.dot(a)


def anticommutator(a, b):
    """
    Calculate the anticommutator of two arrays: [A,B] = AB + BA

    Args:
        a (np.ndarray): The first operand
        b (np.ndarray): The second operand

    Returns:
        c (np.ndarray): The operation result
    """
    return a.dot(b) + b.dot(a)


# ======================================================================
def walk2(
        base,
        follow_links=False,
        follow_mounts=False,
        allow_special=False,
        allow_hidden=True,
        max_depth=-1,
        on_error=None):
    """
    Recursively walk through sub paths of a base directory

    Args:
        base (str): directory where to operate
        follow_links (bool): follow links during recursion
        follow_mounts (bool): follow mount points during recursion
        allow_special (bool): include special files
        allow_hidden (bool): include hidden files
        max_depth (int): maximum depth to reach. Negative for unlimited
        on_error (callable): function to call on error

    Returns:
        path (str): path to the next object
        stats (stat_result): structure containing file stats information
    """

    # def _or_not_and(flag, check):
    #     return flag or not flag and check

    def _or_not_and_not(flag, check):
        return flag or not flag and not check

    try:
        for name in os.listdir(base):
            path = os.path.join(base, name)
            stats = os.stat(path)
            mode = stats.st_mode
            # for some reasons, stat.S_ISLINK and os.path.islink results differ
            allow = \
                _or_not_and_not(follow_links, os.path.islink(path)) and \
                _or_not_and_not(follow_mounts, os.path.ismount(path)) and \
                _or_not_and_not(allow_special, _is_special(mode)) and \
                _or_not_and_not(allow_hidden, _is_hidden(path))
            if allow:
                yield path, stats
                if os.path.isdir(path):
                    if max_depth != 0:
                        next_level = walk2(
                            path, follow_links, follow_mounts,
                            allow_special, allow_hidden, max_depth - 1,
                            on_error)
                        for next_path, next_stats in next_level:
                            yield next_path, next_stats

    except OSError as error:
        if on_error is not None:
            on_error(error)
        return


# ======================================================================
<<<<<<< HEAD
def which(args):
=======
def execute(
        cmd,
        in_pipe=None,
        get_out_pipes=True,
        dry=False,
        verbose=D_VERB_LVL):
>>>>>>> 46220da8
    """
    Determine the full path of an executable, if possible.

    It mimics the behavior of the POSIX command `which`.

    Args:
<<<<<<< HEAD
        args (str|list[str]): Command to execute as a list of tokens.
            Optionally can accept a string which will be tokenized.

    Returns:
        args (list[str]): Command to execute as a list of tokens.
            The first item of the list is the full path of the executable.
            If the executable is not found in path, returns the first token of
            the input.
            Other items are identical to input, if the input was a str list.
            Otherwise it will be the tokenized version of the passed string,
            except for the first token.
        is_valid (bool): True if path of executable is found, False otherwise.
    """

    def is_executable(file_path):
        return os.path.isfile(file_path) and os.access(file_path, os.X_OK)

    # ensure args in the correct format
=======
        cmd (str): Command to execute.
        in_pipe (str): Input data to be used as stdin of the process.
        get_out_pipes (bool): Get stdout and stderr streams from the process.
            If True, the program flow is halted until the process is completed.
            Otherwise, the process is spawn in background, continuing execution.
        dry (bool): Print rather than execute the command (dry run).
        verbose (int): Set level of verbosity.

    Returns:
        ret_code (int): if get_pipes, the return code of the command.
        p_stdout (str|None): if get_pipes, the stdout of the process.
        p_stderr (str|None): if get_pipes, the stderr of the process.
    """
    ret_code, p_stdout, p_stderr = None, None, None
    # ensure cmd is a list of strings
>>>>>>> 46220da8
    try:
        args = shlex.split(args)
    except AttributeError:
        pass

    cmd = args[0]
    dirpath, filename = os.path.split(cmd)
    if dirpath:
        is_valid = is_executable(cmd)
    else:
<<<<<<< HEAD
        is_valid = False
        for dirpath in os.environ['PATH'].split(os.pathsep):
            dirpath = dirpath.strip('"')
            tmp = os.path.join(dirpath, cmd)
            is_valid = is_executable(tmp)
            if is_valid:
                cmd = tmp
                break
    return [cmd] + args[1:], is_valid


# ======================================================================
def execute(
        args,
        in_pipe=None,
        mode='call',
        timeout=None,
        encoding='utf-8',
        dry=False,
        verbose=D_VERB_LVL):
    """
    Execute command and retrieve/print output at the end of execution.

    Args:
        args (str|list[str]): Command to execute as a list of tokens.
            Optionally can accept a string.
        in_pipe (str|None): Input data to be used as stdin of the process.
        mode (str): Set the execution mode (affects the return values).
            Allowed modes:
             - 'spawn': Spawn a new process. stdout and stderr will be lost.
             - 'call': Call new process and wait for execution.
                Once completed, obtain the return code, stdout, and stderr.
             - 'flush': Call new process and get stdout+stderr immediately.
                Once completed, obtain the return code.
                Unfortunately, there is no easy
        timeout (float): Timeout of the process in seconds.
        encoding (str): The encoding to use.
        dry (bool): Print rather than execute the command (dry run).
        verbose (int): Set level of verbosity.

    Returns:
        ret_code (int|None): if mode not `spawn`, return code of the process.
        p_stdout (str|None): if mode not `spawn`, the stdout of the process.
        p_stderr (str|None): if mode is `call`, the stderr of the process.
    """
    ret_code, p_stdout, p_stderr = None, None, None

    args, is_valid = which(args)
    if is_valid:
        msg('{} {}'.format('$$' if dry else '>>', ' '.join(args)),
            verbose, D_VERB_LVL if dry else VERB_LVL['medium'])
    else:
        msg('W: `{}` is not in available in $PATH.'.format(args[0]))

    if not dry and is_valid:
        if in_pipe is not None:
            msg('< {}'.format(in_pipe),
                verbose, VERB_LVL['highest'])

        proc = subprocess.Popen(
            args,
            stdin=subprocess.PIPE if in_pipe and not mode == 'flush' else None,
            stdout=subprocess.PIPE if mode != 'spawn' else None,
            stderr=subprocess.PIPE if mode == 'call' else subprocess.STDOUT,
            shell=False)

        # handle stdout nd stderr
        if mode == 'flush' and not in_pipe:
            p_stdout, p_stderr = '', ''
            while proc.poll() is None:
                out_buff = proc.stdout.readline().decode(encoding)
                p_stdout += out_buff
                msg(out_buff, fmt='', end='')
                sys.stdout.flush()
        elif mode == 'call':
            try:
                p_stdout, p_stderr = proc.communicate(
                    in_pipe.encode(encoding) if in_pipe else None, timeout)
            except subprocess.TimeoutExpired:
                proc.kill()
                p_stdout, p_stderr = proc.communicate()
            p_stdout = p_stdout.decode(encoding)
            p_stderr = p_stderr.decode(encoding)
            msg(p_stdout, verbose, VERB_LVL['high'], fmt='')
            msg(p_stderr, verbose, VERB_LVL['high'], fmt='')
        else:
            msg('E: mode `{}` and `in_pipe` not supported.'.format(mode))
=======
        msg('>> {}'.format(' '.join(cmd)), verbose, VERB_LVL['higher'])

        proc = subprocess.Popen(
            cmd,
            stdin=subprocess.PIPE,
            stdout=subprocess.PIPE,
            stderr=subprocess.PIPE,
            shell=False, close_fds=True, universal_newlines=True)

        if in_pipe is not None:
            msg('< {}'.format(in_pipe), verbose, VERB_LVL['higher'])
            proc.stdin.write(in_pipe)
            proc.stdin.detach()

        if get_out_pipes:
            # handle stdout
            p_stdout = ''
            while proc.poll() is None:
                stdout_buffer = proc.stdout.readline()
                p_stdout += stdout_buffer
                if verbose >= VERB_LVL['highest']:
                    print(stdout_buffer, end='')
                    sys.stdout.flush()
            # handle stderr
            p_stderr = proc.stderr.read()
            if verbose >= VERB_LVL['high']:
                print(p_stderr)
            # finally get the return code
            ret_code = int(proc.returncode)
>>>>>>> 46220da8

    return ret_code, p_stdout, p_stderr


# ======================================================================
def grouping(items, num_elems):
    """
    Generate a list of lists from a source list and grouping specifications

    Args:
        items (iterable): The source list.
        num_elems (iterable[int]): number of elements that each group contains.

    Returns:
        groups (list[list]): Grouped elements from the source list.

    Examples:
        >>> grouping(range(10), 4)
        [[0, 1, 2, 3], [4, 5, 6, 7], [8, 9]]
        >>> grouping(range(10), (2, 3))
        [[0, 1], [2, 3, 4], [5, 6, 7, 8, 9]]
        >>> grouping(range(10), (2, 4, 1))
        [[0, 1], [2, 3, 4, 5], [6], [7, 8, 9]]
        >>> grouping(range(10), (2, 4, 1, 20))
        [[0, 1], [2, 3, 4, 5], [6], [7, 8, 9]]
    """
    num_elems = auto_repeat(num_elems, len(items) // num_elems)
    group, groups = [], []
    j = 0
    count = num_elems[j] if j < len(num_elems) else len(items) + 1
    for i, item in enumerate(items):
        if i >= count:
            loop = True
            while loop:
                groups.append(group)
                group = []
                j += 1
                add = num_elems[j] if j < len(num_elems) else len(items) + 1
                if add < 0:
                    add = len(items) + 1
                count += add
                if add == 0:
                    loop = True
                else:
                    loop = False
        group.append(item)
    groups.append(group)
    return groups


# ======================================================================
def realpath(path):
    """
    Get the expanded absolute path from its short or relative counterpart.

    Args:
        path (str): The path to expand.

    Returns:
        new_path (str): the expanded path.

    Raises:
        OSError: if the expanded path does not exists.
    """
    new_path = os.path.abspath(os.path.realpath(os.path.expanduser(path)))
    if not os.path.exists(new_path):
        raise (OSError)
    return new_path


# ======================================================================
def listdir(
        path,
        file_ext='',
        pattern=slice(None, None, None),
        full_path=True,
        verbose=D_VERB_LVL):
    """
    Retrieve a sorted list of files matching specified extension and pattern.

    Args:
        path (str): Path to search.
        file_ext (str|None): File extension. Empty string for all files.
            None for directories.
        pattern (slice): Selection pattern (assuming alphabetical ordering).
        full_path (bool): Include the full path.
        verbose (int): Set level of verbosity.

    Returns:
        list[str]: List of file names/paths
    """
    if file_ext is None:
        msg('Scanning for DIRS on:\n{}'.format(path),
            verbose, VERB_LVL['debug'])
        filepaths = [
            os.path.join(path, filename) if full_path else filename
            for filename in os.listdir(path)
            if os.path.isdir(os.path.join(path, filename))]
    else:
        msg('Scanning for `{}` on:\n{}'.format(file_ext, path),
            verbose, VERB_LVL['debug'])
        # extracts only those ending with specific file_ext
        filepaths = [
            os.path.join(path, filename) if full_path else filename
            for filename in os.listdir(path)
            if filename.lower().endswith(file_ext.lower())]
    return sorted(filepaths)[pattern]


# ======================================================================
def add_extsep(ext):
    """
    Add a extsep char to a filename extension, if it does not have one.

    Args:
        ext (str): Filename extension to which the dot has to be added.

    Returns:
        ext (str): Filename extension with a prepending dot.

    Examples:
        >>> add_extsep('txt')
        '.txt'
        >>> add_extsep('.txt')
        '.txt'
        >>> add_extsep('')
        '.'
    """
    if not ext:
        ext = ''
    if not ext.startswith(os.path.extsep):
        ext = os.path.extsep + ext
    return ext


# ======================================================================
def change_ext(
        filepath,
        new_ext,
        old_ext=None,
        case_sensitive=False):
    """
    Substitute the old extension with a new one in a filepath.

    Args:
        filepath (str): Input filepath.
        new_ext (str): The new extension (with or without the dot).
        old_ext (str|None): The old extension (with or without the dot).
            If None, it will be obtained from os.path.splitext.
        case_sensitive (bool): Case-sensitive match of old extension.
            If old_ext is None or empty, it has no effect.

    Returns:
        filepath (str): Output filepath

    Examples:
        >>> change_ext('test.txt', 'dat', 'txt')
        'test.dat'
        >>> change_ext('test.txt', '.dat', 'txt')
        'test.dat'
        >>> change_ext('test.txt', '.dat', '.txt')
        'test.dat'
        >>> change_ext('test.txt', 'dat', '.txt')
        'test.dat'
        >>> change_ext('test.txt', 'dat', 'TXT', False)
        'test.dat'
        >>> change_ext('test.txt', 'dat', 'TXT', True)
        'test.txt.dat'
        >>> change_ext('test.tar.gz', 'tgz')
        'test.tar.tgz'
        >>> change_ext('test.tar.gz', 'tgz', 'tar.gz')
        'test.tgz'
        >>> change_ext('test.tar', 'gz', '')
        'test.tar.gz'
        >>> change_ext('test.tar', 'gz', None)
        'test.gz'
    """
    if old_ext is None:
        filepath, old_ext = os.path.splitext(filepath)
    else:
        old_ext = add_extsep(old_ext)
        if not case_sensitive:
            true_old_ext = filepath.lower().endswith(old_ext.lower())
        else:
            true_old_ext = filepath.endswith(old_ext)
        if true_old_ext:
            filepath = filepath[:-len(old_ext)]
    if new_ext:
        filepath += add_extsep(new_ext)
    return filepath


# ======================================================================
def compact_num_str(
        val,
        max_lim=D_TAB_SIZE - 1):
    """
    Convert a number into the most informative string within specified limit.

    Args:
        val (int|float): The number to be converted to string.
        max_lim (int): The maximum number of characters allowed for the string.

    Returns:
        val_str (str): The string with the formatted number.

    Examples:
        >>> compact_num_str(100.0, 3)
        '100'
        >>> compact_num_str(100.042, 6)
        '100.04'
        >>> compact_num_str(100.042, 9)
        '100.04200'
    """
    try:
        # this is to simplify formatting (and accepting even strings)
        val = float(val)
        # helpers
        extra_char_in_exp = 5
        extra_char_in_dec = 2
        extra_char_in_sign = 1
        # 'order' of zero is 1 for our purposes, because needs 1 char
        order = np.log10(abs(val)) if abs(val) > 0.0 else 1
        # adjust limit for sign
        limit = max_lim - extra_char_in_sign if val < 0.0 else max_lim
        # perform the conversion
        if order > float(limit) or order < -float(extra_char_in_exp - 1):
            limit -= extra_char_in_exp + 1
            val_str = '{:.{size}e}'.format(val, size=limit)
        elif -float(extra_char_in_exp - 1) <= order < 0.0:
            limit -= extra_char_in_dec
            val_str = '{:.{size}f}'.format(val, size=limit)
        elif val % 1.0 == 0.0:
            # currently, no distinction between int and float is made
            limit = 0
            val_str = '{:.{size}f}'.format(val, size=limit)
        else:
            limit -= (extra_char_in_dec + int(order))
            if limit < 0:
                limit = 0
            val_str = '{:.{size}f}'.format(val, size=limit)
    except (TypeError, ValueError):
        warnings.warn('Could not convert value `{}` to float'.format(val))
        val_str = 'NaN'
    return val_str


# ======================================================================
def has_decorator(text, pre_decor='"', post_decor='"'):
    """
    Determine if a string is delimited by some characters (decorators).

    Args:
        text (str): The text input string.
        pre_decor (str): initial string decorator.
        post_decor (str): final string decorator.

    Returns:
        has_decorator (bool): True if text is delimited by the specified chars.

    Examples:
        >>> has_decorator('"test"')
        True
        >>> has_decorator('"test')
        False
        >>> has_decorator('<test>', '<', '>')
        True
    """
    return text.startswith(pre_decor) and text.endswith(post_decor)


# ======================================================================
def strip_decorator(text, pre_decor='"', post_decor='"'):
    """
    Strip initial and final character sequences (decorators) from a string.

    Args:
        text (str): The text input string.
        pre_decor (str): initial string decorator.
        post_decor (str): final string decorator.

    Returns:
        text (str): the text without the specified decorators.

    Examples:
        >>> strip_decorator('"test"')
        'test'
        >>> strip_decorator('"test')
        'test'
        >>> strip_decorator('<test>', '<', '>')
        'test'
    """
    begin = len(pre_decor) if text.startswith(pre_decor) else None
    end = -len(post_decor) if text.endswith(post_decor) else None
    return text[begin:end]


# ======================================================================
def auto_convert(text, pre_decor=None, post_decor=None):
    """
    Convert value to numeric if possible, or strip delimiters from string.

    Args:
        text (str): The text input string.
        pre_decor (str): initial string decorator.
        post_decor (str): final string decorator.

    Returns:
        val (int|float|complex): The numeric value of the string.

    Examples:
        >>> auto_convert('<100>', '<', '>')
        100
        >>> auto_convert('<100.0>', '<', '>')
        100.0
        >>> auto_convert('100.0+50j')
        (100+50j)
        >>> auto_convert('1e3')
        1000.0
    """
    if pre_decor and post_decor and \
            has_decorator(text, pre_decor, post_decor):
        text = strip_decorator(text, pre_decor, post_decor)
    try:
        val = int(text)
    except (TypeError, ValueError):
        try:
            val = float(text)
        except (TypeError, ValueError):
            try:
                val = complex(text)
            except (TypeError, ValueError):
                val = text
    return val


# ======================================================================
def is_number(var):
    """
    Determine if a variable contains a number.

    Args:
        var (str): The variable to test.

    Returns:
        result (bool): True if the values can be converted, False otherwise.

    Examples:
        >>> is_number('<100.0>')
        False
        >>> is_number('100.0+50j')
        True
        >>> is_number('1e3')
        True
    """
    try:
        complex(var)
    except (TypeError, ValueError):
        result = False
    else:
        result = True
    return result


# ======================================================================
def significant_figures(val, num):
    """
    Format a number with the correct number of significant figures.

    Args:
        val (str|float|int): The numeric value to be correctly formatted.
        num (str|int): The number of significant figures to be displayed.

    Returns:
        val (str): String containing the properly formatted number.

    Examples:
        >>> significant_figures(1.2345, 1)
        '1'
        >>> significant_figures(1.2345, 4)
        '1.234'
        >>> significant_figures(1.234e3, 2)
        '1.2e+03'
        >>> significant_figures(-1.234e3, 3)
        '-1.23e+03'
        >>> significant_figures(12345678, 4)
        '1.235e+07'

    See Also:
        The 'decimal' Python standard module.
    """

    val = float(val)
    num = int(num)
    order = int(np.floor(np.log10(abs(val)))) if abs(val) != 0.0 else 0
    dec = num - order - 1  # if abs(order) < abs(num) else 0
    typ = 'f' if order < num else 'g'
    prec = dec if order < num else num
    #    print('val={}, num={}, ord={}, dec={}, typ={}, prec={}'.format(
    #        val, num, order, dec, typ, prec))  # DEBUG
    val = '{:.{prec}{typ}}'.format(round(val, dec), prec=prec, typ=typ)
    return val


# ======================================================================
def format_value_error(
        val,
        err,
        num=2):
    """
    Write correct value/error pairs.

    Args:
        val (str|float|int): The numeric value to be correctly formatted.
        err (str|float|int): The numeric error to be correctly formatted.
        num (str|int): The precision to be used for the error (usually 1 or 2).

    Returns:
        val_str (str): The string with the correctly formatted numeric value.
        err_str (str): The string with the correctly formatted numeric error.

    Examples:
        >>> format_value_error(1234.5, 6.7)
        ('1234.5', '6.7')
        >>> format_value_error(123.45, 6.7, 1)
        ('123', '7')
        >>> format_value_error(12345.6, 7.89, 2)
        ('12345.6', '7.9')
        >>> format_value_error(12345.6, 78.9, 2)
        ('12346', '79')
    """
    val = float(val)
    err = float(err)
    num = int(num)
    val_order = np.ceil(np.log10(np.abs(val))) if val != 0 else 0
    err_order = np.ceil(np.log10(np.abs(err))) if val != 0 else 0
    try:
        val_str = significant_figures(val, val_order - err_order + num)
        err_str = significant_figures(err, num)
    except ValueError:
        val_str = str(val)
        err_str = str(err)
    return val_str, err_str


# ======================================================================
def str2dict(
        in_str,
        entry_sep=',',
        key_val_sep='=',
        pre_decor='{',
        post_decor='}',
        strip_key_str=None,
        strip_val_str=None,
        convert=True):
    """
    Convert a string to a dictionary.

    Args:
        in_str (str): The input string.
        entry_sep (str): The entry separator.
        key_val_sep (str): The key-value separator.
        pre_decor (str): initial decorator (to be removed before parsing).
        post_decor (str): final decorator (to be removed before parsing).
        strip_key_str (str): Chars to be stripped from both ends of the key.
            If None, whitespaces are stripped. Empty string for no stripping.
        strip_val_str (str): Chars to be stripped from both ends of the value.
            If None, whitespaces are stripped. Empty string for no stripping.
        convert (bool): Enable automatic conversion of string to numeric.

    Returns:
        out_dict (dict): The output dictionary generated from the string.

    Examples:
        >>> d = str2dict('{a=10,b=20,c=test}')
        >>> for k in sorted(d.keys()): print(k, ':', d[k])  # display dict
        a : 10
        b : 20
        c : test

    See Also:
        dict2str
    """
    if has_decorator(in_str, pre_decor, post_decor):
        in_str = strip_decorator(in_str, pre_decor, post_decor)
    entries = in_str.split(entry_sep)
    out_dict = {}
    for entry in entries:
        # fetch entry
        key_val = entry.split(key_val_sep)
        # parse entry
        if len(key_val) == 1:
            key, val = key_val[0], None
        elif len(key_val) == 2:
            key, val = key_val
            val = val.strip(strip_val_str)
        elif len(key_val) > 2:
            key, val = key_val[0], key_val[1:]
            val = [tmp_val.strip(strip_val_str) for tmp_val in val]
        else:
            key = None
        # strip dict key
        key = key.strip(strip_key_str)
        # add to dictionary
        if key:
            if convert:
                val = auto_convert(val)
            out_dict[key] = val
    return out_dict


# ======================================================================
def dict2str(
        in_dict,
        entry_sep=',',
        key_val_sep='=',
        pre_decor='{',
        post_decor='}',
        strip_key_str=None,
        strip_val_str=None,
        sorting=None):
    """
    Convert a dictionary to a string.

    Args:
        in_dict (dict): The input dictionary.
        entry_sep (str): The entry separator.
        key_val_sep (str): The key-value separator.
        pre_decor (str): initial decorator (to be appended to the output).
        post_decor (str): final decorator (to be appended to the output).
        strip_key_str (str): Chars to be stripped from both ends of the key.
            If None, whitespaces are stripped. Empty string for no stripping.
        strip_val_str (str): Chars to be stripped from both ends of the value.
            If None, whitespaces are stripped. Empty string for no stripping.
        sorting (callable): Function used as 'key' argument of 'sorted'
            for sorting the dictionary keys.

    Returns:
        out_str (str): The output string generated from the dictionary.

    Examples:
        >>> dict2str({'a': 10, 'b': 20, 'c': 'test'})
        '{a=10,b=20,c=test}'

    See Also:
        str2dict
    """
    keys = sorted(in_dict.keys(), key=sorting)
    out_list = []
    for key in keys:
        key = key.strip(strip_key_str)
        val = str(in_dict[key]).strip(strip_val_str)
        out_list.append(key_val_sep.join([key, val]))
    out_str = pre_decor + entry_sep.join(out_list) + post_decor
    return out_str


# ======================================================================
def string_between(
        text,
        begin_str,
        end_str,
        incl_begin=False,
        incl_end=False,
        greedy=True):
    """
    Isolate the string contained between two tokens

    Args:
        text (str): String to parse
        begin_str (str): Token at the beginning
        end_str (str): Token at the ending
        incl_begin (bool): Include 'begin_string' in the result
        incl_end (bool): Include 'end_str' in the result.
        greedy (bool): Output the largest possible string.

    Returns:
        text (str): The string contained between the specified tokens (if any)

    Examples:
        >>> string_between('roses are red violets are blue', 'ses', 'lets')
        ' are red vio'
        >>> string_between('roses are red, or not?', 'a', 'd')
        're re'
        >>> string_between('roses are red, or not?', ' ', ' ')
        'are red, or'
        >>> string_between('roses are red, or not?', ' ', ' ', greedy=False)
        'are'
        >>> string_between('roses are red, or not?', 'r', 'r')
        'oses are red, o'
        >>> string_between('roses are red, or not?', 'r', 'r', greedy=False)
        'oses a'
        >>> string_between('roses are red, or not?', 'r', 's', True, False)
        'rose'
        >>> string_between('roses are red violets are blue', 'x', 'y')
        ''
    """
    incl_begin = len(begin_str) if not incl_begin else 0
    incl_end = len(end_str) if incl_end else 0
    if begin_str in text and end_str in text:
        if greedy:
            begin = text.find(begin_str) + incl_begin
            end = text.rfind(end_str) + incl_end
        else:
            begin = text.find(begin_str) + incl_begin
            end = text[begin:].find(end_str) + incl_end + begin
        text = text[begin:end]
    else:
        text = ''
    return text


# ======================================================================
def check_redo(
        in_filepaths,
        out_filepaths,
        force=False):
    """
    Check if input files are newer than output files, to force calculation.

    Args:
        in_filepaths (iterable[str]): Input filepaths for computation.
        out_filepaths (iterable[str]): Output filepaths for computation.
        force (bool): Force computation to be re-done.

    Returns:
        force (bool): True if the computation is to be re-done.

    Raises:
        IndexError: If the input filepath list is empty.
        IOError: If any of the input files do not exist.
    """
    # todo: include output_dir autocreation
    # check if input is not empty
    if not in_filepaths:
        raise IndexError('List of input files is empty.')

    # check if input exists
    for in_filepath in in_filepaths:
        if not os.path.exists(in_filepath):
            raise IOError('Input file does not exists.')

    # check if output exists
    if not force:
        for out_filepath in out_filepaths:
            if out_filepath:
                if not os.path.exists(out_filepath):
                    force = True
                    break

    # check if input is older than output
    if not force:
        for in_filepath, out_filepath in \
                itertools.product(in_filepaths, out_filepaths):
            if in_filepath and out_filepath:
                if os.path.getmtime(in_filepath) \
                        > os.path.getmtime(out_filepath):
                    force = True
                    break
    return force


# ======================================================================
def sgnlog(x, base=np.e):
    """
    Signed logarithm of x: log(abs(x) * sign(x)

    Args:
        x (float|ndarray): The input value(s)

    Returns:
        The signed logarithm

    Examples:
        >>> sgnlog(-100, 10)
        -2.0
        >>> sgnlog(-64, 2)
        -6.0
        >>> sgnlog(100, 2)
        6.6438561897747253
    """
    return np.log(np.abs(x)) / np.log(base) * np.sign(x)


# ======================================================================
def sgnlogspace(
        start,
        stop,
        num=50,
        endpoint=True,
        base=10.0):
    """
    Logarithmically spaced samples between signed start and stop endpoints.

    Args:
        start (float): The starting value of the sequence.
        stop (float): The end value of the sequence.
        num (int): Number of samples to generate. Must be non-negative.
        endpoint (bool): The value of 'stop' is the last sample.
        base (float): The base of the log space. Must be non-negative.

    Returns:
        samples (ndarray): equally spaced samples on a log scale.

    Examples:
        >>> sgnlogspace(-10, 10, 3)
        array([-10. ,   0.1,  10. ])
        >>> sgnlogspace(-100, -1, 3)
        array([-100.,  -10.,   -1.])
        >>> sgnlogspace(-10, 10, 6)
        array([-10. ,  -1. ,  -0.1,   0.1,   1. ,  10. ])
        >>> sgnlogspace(-10, 10, 5)
        array([-10. ,  -0.1,   0.1,   1. ,  10. ])
        >>> sgnlogspace(2, 10, 4)
        array([  2.        ,   3.41995189,   5.84803548,  10.        ])
    """
    if start * stop < 0.0:
        bounds = (
            (start, -(np.exp(-np.log(np.abs(start))))),
            ((np.exp(-np.log(np.abs(stop)))), stop))
        args_bounds = tuple(
            tuple(np.log(np.abs(val)) / np.log(base) for val in arg_bounds)
            for arg_bounds in bounds)
        args_num = (num // 2, num - num // 2)
        args_sign = (np.sign(start), np.sign(stop))
        args_endpoint = True, endpoint
        logspaces = tuple(
            np.logspace(*(arg_bounds + (arg_num, arg_endpoint, base))) \
            * arg_sign
            for arg_bounds, arg_sign, arg_num, arg_endpoint
            in zip(args_bounds, args_sign, args_num, args_endpoint))
        samples = np.concatenate(logspaces)
    else:
        sign = np.sign(start)
        logspace_bound = \
            tuple(np.log(np.abs(val)) / np.log(base) for val in (start, stop))
        samples = np.logspace(*(logspace_bound + (num, endpoint, base))) * sign
    return samples


# ======================================================================
def minmax(arr):
    """
    Calculate the minimum and maximum of an array: (min, max).

    Args:
        arr (np.ndarray): The input array.

    Returns:
        min (float): the minimum value of the array
        max (float): the maximum value of the array

    Examples:
        >>> minmax(np.arange(10))
        (0, 9)
    """
    return np.min(arr), np.max(arr)


# ======================================================================
def scale(
        val,
        in_interval=(0.0, 1.0),
        out_interval=(0.0, 1.0)):
    """
    Linear convert the value from input interval to output interval

    Args:
        val (float|np.ndarray): Value(s) to convert
        in_interval (float,float): Interval of the input value
        out_interval (float,float): Interval of the output value.

    Returns:
        val (float): The converted value

    Examples:
        >>> scale(100, (0, 100), (0, 1000))
        1000.0
        >>> scale(50, (-100, 100), (0, 1000))
        750.0
        >>> scale(50, (0, 1), (0, 10))
        500.0
        >>> scale(0.5, (0, 1), (-10, 10))
        0.0
        >>> scale(np.pi / 3, (0, np.pi), (0, 180))
        60.0
    """
    in_min, in_max = in_interval
    out_min, out_max = out_interval
    return (val - in_min) / (in_max - in_min) * (out_max - out_min) + out_min


# ======================================================================
def combine_interval(
        interval1,
        interval2,
        operation):
    """
    Combine two intervals with some operation to obtain a new interval.

    Args:
        interval1 (tuple[float]): Interval of first operand
        interval2 (tuple[float]): Interval of second operand
        operation (str): String with operation to perform.
            Supports the following operations:
                - '+' : addition
                - '-' : subtraction

    Returns:
        new_interval (tuple[float]): Interval resulting from operation

    Examples:
        >>> combine_interval((-1.0, 1.0), (0, 1), '+')
        (-1.0, 2.0)
        >>> combine_interval((-1.0, 1.0), (0, 1), '-')
        (-2.0, 1.0)
    """
    if operation == '+':
        new_interval = (
            interval1[0] + interval2[0], interval1[1] + interval2[1])
    elif operation == '-':
        new_interval = (
            interval1[0] - interval2[1], interval1[1] - interval2[0])
    else:
        new_interval = (-np.inf, np.inf)
    return new_interval


# ======================================================================
def midval(arr):
    """
    Calculate the middle value vector.

    Args:
        arr (np.ndarray): The input N-dim array

    Returns:
        arr (np.ndarray): The output (N-1)-dim array

    Examples:
        >>> midval(np.array([0, 1, 2, 3, 4]))
        array([ 0.5,  1.5,  2.5,  3.5])
    """
    return (arr[1:] - arr[:-1]) / 2.0 + arr[:-1]


# ======================================================================
def subst(
        arr,
        subst=((np.inf, 0.0), (-np.inf, 0.0), (np.nan, 0.0))):
    """
    Substitute all occurrences of a value in an array.

    Useful to remove specific values, e.g. singularities.

    Args:
        arr (np.ndarray): The input array.
        subst (tuple[tuple]): The substitution rules.
            Each rule consist of a value to replace and its replacement.
            Each rule is applied sequentially in the order they appear and
            modify the content of the array immediately.

    Returns:
        arr (np.ndarray): The output array.

    Examples:
        >>> a = np.arange(10)
        >>> subst(a, ((1, 100), (7, 700)))
        array([  0, 100,   2,   3,   4,   5,   6, 700,   8,   9])
        >>> a = np.tile(np.arange(4), 3)
        >>> subst(a, ((1, 100), (7, 700)))
        array([  0, 100,   2,   3,   0, 100,   2,   3,   0, 100,   2,   3])
        >>> a = np.tile(np.arange(4), 3)
        >>> subst(a, ((1, 100), (3, 300)))
        array([  0, 100,   2, 300,   0, 100,   2, 300,   0, 100,   2, 300])
        >>> a = np.array([0.0, 1.0, np.inf, -np.inf, np.nan, -np.nan])
        >>> subst(a)
        array([ 0.,  1.,  0.,  0.,  0.,  0.])
        >>> a = np.array([0.0, 1.0, np.inf, 2.0, np.nan])
        >>> subst(a, ((np.inf, 0.0), (0.0, np.inf), (np.nan, 0.0)))
        array([ inf,   1.,  inf,   2.,   0.])
        >>> subst(a, ((np.inf, 0.0), (np.nan, 0.0), (0.0, np.inf)))
        array([ inf,   1.,  inf,   2.,  inf])
    """
    for k, v in subst:
        if k is np.nan:
            arr[np.isnan(arr)] = v
        else:
            arr[arr == k] = v
    return arr


# ======================================================================
def dft(arr):
    """
    Discrete Fourier Transform.

    Interface to numpy.fft.fftn combined with numpy.fft.fftshift.

    Args:
        arr (np.ndarray): Input n-dim array.

    Returns:
        arr (np.ndarray): Output n-dim array.

    Examples:
        >>> a = np.arange(10)
        >>> dft(a)
        array([ -5. +4.44089210e-16j,  -5. -1.62459848e+00j,\
  -5. -3.63271264e+00j,
                -5. -6.88190960e+00j,  -5. -1.53884177e+01j,\
  45. +0.00000000e+00j,
                -5. +1.53884177e+01j,  -5. +6.88190960e+00j,\
  -5. +3.63271264e+00j,
                -5. +1.62459848e+00j])
        >>> print(np.allclose(a, dft(idft(a))))
        True
    """
    return np.fft.fftshift(np.fft.fftn(arr))


# ======================================================================
def idft(arr):
    """
    Inverse Discrete Fourier transform.

    Interface to numpy.fft.ifftn combined with numpy.fft.ifftshift.

    Args:
        arr (np.ndarray): Input n-dim array.

    Returns:
        arr (np.ndarray): Output n-dim array.

    Examples:
        >>> a = np.arange(10)
        >>> idft(a)
        array([ 4.5 +0.00000000e+00j,  0.5 +1.53884177e+00j,\
 -0.5 -6.88190960e-01j,
                0.5 +3.63271264e-01j, -0.5 -1.62459848e-01j,\
  0.5 +4.44089210e-17j,
               -0.5 +1.62459848e-01j,  0.5 -3.63271264e-01j,\
 -0.5 +6.88190960e-01j,
                0.5 -1.53884177e+00j])
        >>> print(np.allclose(a, idft(dft(a))))
        True
    """
    return np.fft.ifftn(np.fft.ifftshift(arr))


# ======================================================================
def coord(shape, origin=0.5, is_relative=True, dense=False, use_int=True):
    """
    Calculate the generic x_i coordinates for N-dim operations.

    Args:
        shape (tuple[int]): The shape of the mask in px.
        origin (float|tuple[float]): Relative position of the origin.
            Values are in the [0, 1] interval.
        is_relative (bool): Interpret origin as relative.
        dense (bool): Determine the shape of the mesh-grid arrays.
        use_ints (bool):

    Returns:
        coord (list[np.ndarray]): mesh-grid ndarrays.
            The shape is identical if dense is True, otherwise only one
            dimension is larger than 1.

    Examples:
        >>> coord((4, 4))
        [array([[-2],
               [-1],
               [ 0],
               [ 1]]), array([[-2, -1,  0,  1]])]
        >>> coord((5, 5))
        [array([[-2],
               [-1],
               [ 0],
               [ 1],
               [ 2]]), array([[-2, -1,  0,  1,  2]])]
        >>> coord((2, 2))
        [array([[-1],
               [ 0]]), array([[-1,  0]])]
        >>> coord((2, 2), dense=True)
        array([[[-1, -1],
                [ 0,  0]],
        <BLANKLINE>
               [[-1,  0],
                [-1,  0]]])
        >>> coord((2, 3), origin=(0.0, 0.5))
        [array([[0],
               [1]]), array([[-1,  0,  1]])]
        >>> coord((3, 9), origin=(1, 4), is_relative=False)
        [array([[-1],
               [ 0],
               [ 1]]), array([[-4, -3, -2, -1,  0,  1,  2,  3,  4]])]
        >>> coord((3, 9), origin=0.2, is_relative=True)
        [array([[0],
               [1],
               [2]]), array([[-1,  0,  1,  2,  3,  4,  5,  6,  7]])]
        >>> coord((4, 4), use_int=False)
        [array([[-1.5],
               [-0.5],
               [ 0.5],
               [ 1.5]]), array([[-1.5, -0.5,  0.5,  1.5]])]
        >>> coord((5, 5), use_int=False)
        [array([[-2.],
               [-1.],
               [ 0.],
               [ 1.],
               [ 2.]]), array([[-2., -1.,  0.,  1.,  2.]])]
        >>> coord((2, 3), origin=(0.0, 0.0), use_int=False)
        [array([[ 0.],
               [ 1.]]), array([[ 0.,  1.,  2.]])]
    """
    origin = auto_repeat(origin, len(shape), force=True)
    # if any([dim % 2 for dim in shape]):
    #     warnings.warn('Even coordinates will not be symmetric')
    if is_relative:
        if use_int:
            origin = [int(scale(x, (0, 1), (0, dim)))
                      for x, dim in zip(origin, shape)]
        else:
            origin = [scale(x, (0, 1), (0, dim - 1))
                      for x, dim in zip(origin, shape)]
    elif any([not isinstance(x, int) for x in origin]) and use_int:
        raise TypeError('Absolute origin must be integer.')
    grid = [slice(-x0, dim - x0) for x0, dim in zip(origin, shape)]
    return np.ogrid[grid] if not dense else np.mgrid[grid]


# ======================================================================
def _kk_2(shape):
    kk = coord(shape)
    kk_2 = np.zeros(shape)
    for k_i, dim in zip(kk, shape):
        kk_2 += k_i ** 2
    return kk_2


# ======================================================================
def laplacian(
        arr,
        ft_factor=(2 * np.pi)):
    """
    Calculate the Laplacian operator in the Fourier domain.

    Args:
        arr (np.ndarray): The input array.
        ft_factor (float): The Fourier factor for the gradient operator.
            Should be either 1 or 2*pi, depending on DFT implementation.

    Returns:
        arr (np.ndarray): The output array.
    """
    kk_2 = _kk_2(arr.shape)
    return ((1j * ft_factor) ** 2) * idft(kk_2 * dft(arr))


# ======================================================================
def inv_laplacian(
        arr,
        ft_factor=(2 * np.pi)):
    """
    Calculate the inverse Laplacian operator in the Fourier domain.

    Args:
        arr (np.ndarray): The input array.
        ft_factor (float): The Fourier factor for the gradient operator.
            Should be either 1 or 2*pi, depending on DFT implementation.

    Returns:
        arr (np.ndarray): The output array.
    """
    one_over_kk_2 = 1.0 / subst(_kk_2(arr.shape), ((0.0, np.inf),))
    return ((-1j / ft_factor) ** 2) * idft(one_over_kk_2 * dft(arr))


# ======================================================================
def unwrap_phase_laplacian(arr, correction=lambda x: -(x * 2.0 - 3.0 * np.pi)):
    """
    Super-fast multi-dimensional Laplacian-based Fourier unwrapping.

    Phase unwrapping by using the following equality:

    L = (d / dx)^2

    L(phi) = cos(phi) * L(sin(phi)) - sin(phi) * L(cos(phi))

    phi = L^-1(L(phi))

    Args:
        arr (np.ndarray): The multi-dimensional array to unwrap.
        correction (callable): A correction function for improved accuracy.

    Returns:
        arr (np.ndarray): The multi-dimensional unwrapped array.

    See Also:
        Schofield, M. A. and Y. Zhu (2003). Optics Letters 28(14): 1194-1196.
    """
    arr = np.real(inv_laplacian(
        np.cos(arr) * laplacian(np.sin(arr)) -
        np.sin(arr) * laplacian(np.cos(arr))))
    if correction:
        arr = correction(arr)
    return arr


# ======================================================================
def gaussian_nd(
        shape,
        sigmas,
        origin=0.5,
        n_dim=None,
        normalize=True):
    """
    Generate an N-dim Gaussian function.

    Args:
        shape ():
        sigmas ():
        origin ():
        n_dim ():
        normalize ():

    Returns:

    """
    if not n_dim:
        n_dim = max_iter_len((shape, sigmas, origin))

    shape = auto_repeat(shape, n_dim)
    sigmas = auto_repeat(sigmas, n_dim)
    origin = auto_repeat(origin, n_dim)

    xx = coord(shape, origin)
    kernel = np.exp(
        -(sum([x_i ** 2 / (2 * sigma ** 2) for x_i, sigma in zip(xx, sigmas)])))
    if normalize:
        kernel = kernel / np.sum(kernel)
    return kernel


# ======================================================================
def polar2complex(modulus, argument):
    """
    Calculate complex number from the polar form:
    z = R * exp(i * phi) = R * cos(phi) + i * R * sin(phi)

    Args:
        modulus (float): The modulus R of the complex number
        argument (float): The argument phi or phase of the complex number

    Returns:
        z (complex): The complex number z = R * exp(i * phi)
    """
    return modulus * np.exp(1j * argument)


# ======================================================================
def cartesian2complex(real, imag):
    """
    Calculate the complex number from the cartesian form: z = z' + i * z"

    Args:
        real (float): The real part z' of the complex number
        imag (float): The imaginary part z" of the complex number

    Returns:
        z (complex): The complex number: z = z' + i * z"
    """
    return real + 1j * imag


# ======================================================================
def complex2cartesian(z):
    """
    Calculate the real and the imaginary part of a complex number.

    Args:
        z (complex|np.ndarray): The complex number or array: z = z' + i * z"

    Returns:
        tuple[float]:
            - real (float): The real part z' of the complex number
            - imag (float): The imaginary part z" of the complex number
    """
    return np.real(z), np.imag(z)


# ======================================================================
def complex2polar(z):
    """
    Calculate the real and the imaginary part of a complex number

    Args:
        z (complex|np.ndarray): The complex number or array: z = z' + i * z"

    Returns:
        tuple[float]:
            - modulus (float): The modulus R of the complex number
            - argument (float): The argument phi or phase of the complex number
    """
    return np.abs(z), np.angle(z)


# ======================================================================
def polar2cartesian(modulus, argument):
    """
    Calculate the real and the imaginary part of a complex number

    Args:
        modulus (float): The modulus R of the complex number
        argument (float): The argument phi or phase of the complex number

    Returns:
        tuple[float]:
            - real (float): The real part z' of the complex number
            - imag (float): The imaginary part z" of the complex number
    """
    return modulus * np.cos(argument), modulus * np.sin(argument)


# ======================================================================
def cartesian2polar(real, imag):
    """
    Calculate the real and the imaginary part of a complex number.

    Args:
        real (float): The real part z' of the complex number
        imag (float): The imaginary part z" of the complex number

    Returns:
        tuple[float]:
            - modulus (float): The modulus R of the complex number
            - argument (float): The argument phi or phase of the complex number
    """
    return np.sqrt(real ** 2 + imag ** 2), np.arctan2(real, imag)


# ======================================================================
def calc_stats(
        arr,
        mask_nan=True,
        mask_inf=True,
        mask_vals=None,
        val_interval=None,
        save_path=None,
        title=None,
        compact=False):
    """
    Calculate array statistical information (min, max, avg, std, sum, num)

    Args:
        arr (np.ndarray): The array to be investigated
        mask_nan (bool): Mask NaN values
        mask_inf (bool): Mask Inf values
        mask_vals (list[int|float]|None): List of values to mask
        val_interval (tuple): The (min, max) values interval
        save_path (str|None): The path to which the plot is to be saved
            If None, no output
        title (str|None): If title is not None, stats are printed to screen
        compact (bool): Use a compact format string for displaying results

    Returns:
        stats_dict (dict): Dictionary of statistical values.
            Statistical parameters calculated:
                - 'min': minimum value
                - 'max': maximum value
                - 'avg': average or mean
                - 'std': standard deviation
                - 'sum': summation
                - 'num': number of elements

    Examples:
        >>> a = np.arange(2)
        >>> d = calc_stats(a)
        >>> print(tuple(sorted(d.items())))
        (('avg', 0.5), ('max', 1), ('min', 0), ('num', 2), ('std', 0.5),\
 ('sum', 1))
        >>> a = np.arange(200)
        >>> d = calc_stats(a)
        >>> print(tuple(sorted(d.items())))
        (('avg', 99.5), ('max', 199), ('min', 0), ('num', 200),\
 ('std', 57.734305226615483), ('sum', 19900))
    """
    stats_dict = {
        'avg': None, 'std': None,
        'min': None, 'max': None,
        'sum': None, 'num': None}
    if mask_nan and len(arr) > 0:
        arr = arr[~np.isnan(arr)]
    if mask_inf and len(arr) > 0:
        arr = arr[~np.isinf(arr)]
    if not mask_vals:
        mask_vals = []
    for val in mask_vals:
        if len(arr) > 0:
            arr = arr[arr != val]
    if val_interval is None and len(arr) > 0:
        val_interval = minmax(arr)
    if len(arr) > 0:
        arr = arr[arr >= val_interval[0]]
        arr = arr[arr <= val_interval[1]]
    if len(arr) > 0:
        stats_dict = {
            'avg': np.mean(arr),
            'std': np.std(arr),
            'min': np.min(arr),
            'max': np.max(arr),
            'sum': np.sum(arr),
            'num': np.size(arr), }
    if save_path or title:
        label_list = ['avg', 'std', 'min', 'max', 'sum', 'num']
        val_list = []
        for label in label_list:
            val_list.append(compact_num_str(stats_dict[label]))
    if save_path:
        with open(save_path, 'wb') as csv_file:
            csv_writer = csv.writer(csv_file, delimiter=str(CSV_DELIMITER))
            csv_writer.writerow(label_list)
            csv_writer.writerow(val_list)
    if title:
        print_str = title + ': '
        for label in label_list:
            if compact:
                print_str += '{}={}, '.format(
                    label, compact_num_str(stats_dict[label]))
            else:
                print_str += '{}={}, '.format(label, stats_dict[label])
        print(print_str)
    return stats_dict


# ======================================================================
def slice_array(
        arr,
        axis=0,
        index=None):
    """
    Slice a (N-1)-dim array from an N-dim array

    Args:
        arr (np.ndarray): The input N-dim array
        axis (int): The slicing axis
        index (int): The slicing index. If None, mid-value is taken.

    Returns:
        sliced (np.ndarray): The sliced (N-1)-dim array

    Raises:
        ValueError: if index is out of bounds

    Examples:
        >>> arr = np.arange(2 * 3 * 4).reshape((2, 3, 4))
        >>> slice_array(arr, 2, 1)
        array([[ 1,  5,  9],
               [13, 17, 21]])
        >>> slice_array(arr, 1, 2)
        array([[ 8,  9, 10, 11],
               [20, 21, 22, 23]])
        >>> slice_array(arr, 0, 0)
        array([[ 0,  1,  2,  3],
               [ 4,  5,  6,  7],
               [ 8,  9, 10, 11]])
        >>> slice_array(arr, 0, 1)
        array([[12, 13, 14, 15],
               [16, 17, 18, 19],
               [20, 21, 22, 23]])
    """
    # initialize slice index
    slab = [slice(None)] * arr.ndim
    # ensure index is meaningful
    if index is None:
        index = np.int(arr.shape[axis] / 2.0)
    # check index
    if (index >= arr.shape[axis]) or (index < 0):
        raise ValueError('Invalid array index in the specified direction')
    # determine slice index
    slab[axis] = index
    # slice the array
    return arr[slab]


# ======================================================================
def rel_err(
        arr1,
        arr2,
        use_average=False):
    """
    Calculate the element-wise relative error

    Args:
        arr1 (np.ndarray): The input array with the exact values
        arr2 (np.ndarray): The input array with the approximated values
        use_average (bool): Use the input arrays average as the exact values

    Returns:
        array (ndarray): The relative error array

    Examples:
        >>> arr1 = np.array([1.0, 2.0, 3.0, 4.0, 5.0, 6.0])
        >>> arr2 = np.array([1.1, 2.1, 3.1, 4.1, 5.1, 6.1])
        >>> rel_err(arr1, arr2)
        array([ 0.1       ,  0.05      ,  0.03333333,  0.025     ,  0.02      ,
                0.01666667])
        >>> rel_err(arr1, arr2, True)
        array([ 0.0952381 ,  0.04878049,  0.03278689,  0.02469136,  0.01980198,
                0.01652893])
    """
    if arr2.dtype != np.complex:
        arr = (arr2 - arr1).astype(np.float)
    else:
        arr = (arr2 - arr1)
    if use_average:
        div = (arr1 + arr2) / 2.0
    else:
        div = arr1
    mask = (div != 0.0)
    arr[mask] = arr[mask] / div[mask]
    arr[~mask] = 0.0
    return arr


# ======================================================================
def euclid_dist(
        arr1,
        arr2,
        unsigned=True):
    """
    Calculate the element-wise correlation euclidean distance.

    This is the distance D between the identity line and the point of
    coordinates given by intensity:
        \[D = abs(A2 - A1) / sqrt(2)\]

    Args:
        arr1 (ndarray): The first array
        arr2 (ndarray): The second array
        unsigned (bool): Use signed distance

    Returns:
        array (ndarray): The resulting array

    Examples:
        >>> arr1 = np.array([1.0, 2.0, 3.0, 4.0, 5.0, 6.0])
        >>> arr2 = np.array([-1.0, -2.0, -3.0, -4.0, -5.0, -6.0])
        >>> euclid_dist(arr1, arr2)
        array([ 1.41421356,  2.82842712,  4.24264069,  5.65685425,  7.07106781,
                8.48528137])
        >>> euclid_dist(arr1, arr2, False)
        array([-1.41421356, -2.82842712, -4.24264069, -5.65685425, -7.07106781,
               -8.48528137])
    """
    array = (arr2 - arr1) / np.sqrt(2.0)
    if unsigned:
        array = np.abs(array)
    return array


# ======================================================================
def curve_fit(args):
    """
    Interface to use scipy.optimize.curve_fit with multiprocessing.
    If an error is encountered, optimized parameters and their covariance are
    set to 0.

    Args:
        args (list): List of parameters to pass to the function

    Returns:
        par_fit (np.ndarray): Optimized parameters
        par_cov (np.ndarray): The covariance of the optimized parameters.
            The diagonals provide the variance of the parameter estimate
    """
    try:
        result = sp.optimize.curve_fit(*args)
    except (RuntimeError, RuntimeWarning, ValueError):
        err_val = 0.0
        n_fit_par = len(args[3])  # number of fitting parameters
        result = \
            np.tile(err_val, n_fit_par), \
            np.tile(err_val, (n_fit_par, n_fit_par))
    return result


# ======================================================================
if __name__ == '__main__':
    msg(__doc__.strip())
    doctest.testmod()

# ======================================================================
elapsed(os.path.basename(__file__))<|MERGE_RESOLUTION|>--- conflicted
+++ resolved
@@ -491,23 +491,13 @@
 
 
 # ======================================================================
-<<<<<<< HEAD
 def which(args):
-=======
-def execute(
-        cmd,
-        in_pipe=None,
-        get_out_pipes=True,
-        dry=False,
-        verbose=D_VERB_LVL):
->>>>>>> 46220da8
     """
     Determine the full path of an executable, if possible.
 
     It mimics the behavior of the POSIX command `which`.
 
     Args:
-<<<<<<< HEAD
         args (str|list[str]): Command to execute as a list of tokens.
             Optionally can accept a string which will be tokenized.
 
@@ -526,23 +516,6 @@
         return os.path.isfile(file_path) and os.access(file_path, os.X_OK)
 
     # ensure args in the correct format
-=======
-        cmd (str): Command to execute.
-        in_pipe (str): Input data to be used as stdin of the process.
-        get_out_pipes (bool): Get stdout and stderr streams from the process.
-            If True, the program flow is halted until the process is completed.
-            Otherwise, the process is spawn in background, continuing execution.
-        dry (bool): Print rather than execute the command (dry run).
-        verbose (int): Set level of verbosity.
-
-    Returns:
-        ret_code (int): if get_pipes, the return code of the command.
-        p_stdout (str|None): if get_pipes, the stdout of the process.
-        p_stderr (str|None): if get_pipes, the stderr of the process.
-    """
-    ret_code, p_stdout, p_stderr = None, None, None
-    # ensure cmd is a list of strings
->>>>>>> 46220da8
     try:
         args = shlex.split(args)
     except AttributeError:
@@ -553,7 +526,6 @@
     if dirpath:
         is_valid = is_executable(cmd)
     else:
-<<<<<<< HEAD
         is_valid = False
         for dirpath in os.environ['PATH'].split(os.pathsep):
             dirpath = dirpath.strip('"')
@@ -641,37 +613,6 @@
             msg(p_stderr, verbose, VERB_LVL['high'], fmt='')
         else:
             msg('E: mode `{}` and `in_pipe` not supported.'.format(mode))
-=======
-        msg('>> {}'.format(' '.join(cmd)), verbose, VERB_LVL['higher'])
-
-        proc = subprocess.Popen(
-            cmd,
-            stdin=subprocess.PIPE,
-            stdout=subprocess.PIPE,
-            stderr=subprocess.PIPE,
-            shell=False, close_fds=True, universal_newlines=True)
-
-        if in_pipe is not None:
-            msg('< {}'.format(in_pipe), verbose, VERB_LVL['higher'])
-            proc.stdin.write(in_pipe)
-            proc.stdin.detach()
-
-        if get_out_pipes:
-            # handle stdout
-            p_stdout = ''
-            while proc.poll() is None:
-                stdout_buffer = proc.stdout.readline()
-                p_stdout += stdout_buffer
-                if verbose >= VERB_LVL['highest']:
-                    print(stdout_buffer, end='')
-                    sys.stdout.flush()
-            # handle stderr
-            p_stderr = proc.stderr.read()
-            if verbose >= VERB_LVL['high']:
-                print(p_stderr)
-            # finally get the return code
-            ret_code = int(proc.returncode)
->>>>>>> 46220da8
 
     return ret_code, p_stdout, p_stderr
 
@@ -1293,8 +1234,8 @@
     Check if input files are newer than output files, to force calculation.
 
     Args:
-        in_filepaths (iterable[str]): Input filepaths for computation.
-        out_filepaths (iterable[str]): Output filepaths for computation.
+        in_filepaths (iterable[str|unicode]): Input filepaths for computation.
+        out_filepaths (iterable[str|unicode]): Output filepaths for computation.
         force (bool): Force computation to be re-done.
 
     Returns:
@@ -2133,6 +2074,60 @@
     return array
 
 
+# :: ndstack and ndsplit have been obsoleted by: numpy.stack and numpy.split
+# # ======================================================================
+# def ndstack(arrays, axis=-1):
+#     """
+#     Stack a list of arrays of the same size along a specific axis
+#
+#     Args:
+#         arrays (list[ndarray]): A list of (N-1)-dim arrays of the same size
+#         axis (int): Direction for the concatenation of the arrays
+#
+#     Returns:
+#         array (ndarray): The concatenated N-dim array
+#     """
+#     array = arrays[0]
+#     n_dim = array.ndim + 1
+#     if axis < 0:
+#         axis += n_dim
+#     if axis < 0:
+#         axis = 0
+#     if axis > n_dim:
+#         axis = n_dim
+#     # calculate new shape
+#     shape = array.shape[:axis] + tuple([len(arrays)]) + array.shape[axis:]
+#     # stack arrays together
+#     array = np.zeros(shape, dtype=array.dtype)
+#     for i, src in enumerate(arrays):
+#         index = [slice(None)] * n_dim
+#         index[axis] = i
+#         array[tuple(index)] = src
+#     return array
+#
+#
+# # ======================================================================
+# def ndsplit(array, axis=-1):
+#     """
+#     Split an array along a specific axis into a list of arrays
+#
+#     Args:
+#         array (ndarray): The N-dim array to split
+#         axis (int): Direction for the splitting of the array
+#
+#     Returns:
+#         arrays (list[ndarray]): A list of (N-1)-dim arrays of the same size
+#     """
+#     # split array apart
+#     arrays = []
+#     for i in range(array.shape[axis]):
+#         # determine index for slicing
+#         index = [slice(None)] * array.ndim
+#         index[axis] = i
+#         arrays.append(array[index])
+#     return arrays
+
+
 # ======================================================================
 def curve_fit(args):
     """
