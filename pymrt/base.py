#!/bin/env python
# -*- coding: utf-8 -*-
"""
pymrt.base: generic basic utilities.
"""

# ======================================================================
# :: Future Imports
from __future__ import division
from __future__ import absolute_import
from __future__ import print_function
from __future__ import unicode_literals

# ======================================================================
# :: Python Standard Library Imports
import os  # Miscellaneous operating system interfaces
import sys  # System-specific parameters and functions
# import shutil  # High-level file operations
import math  # Mathematical functions
import time  # Time access and conversions
import datetime  # Basic date and time types
# import operator  # Standard operators as functions
# import collections  # High-performance container datatypes
import itertools  # Functions creating iterators for efficient looping
import functools  # Higher-order functions and operations on callable objects
# import argparse  # Parser for command-line options, arguments and sub-command
import subprocess  # Subprocess management
# import multiprocessing  # Process-based parallelism
import fractions  # Rational numbers
import csv  # CSV File Reading and Writing [CSV: Comma-Separated Values]
# import json  # JSON encoder and decoder [JSON: JavaScript Object Notation]
import inspect  # Inspect live objects
import stat  # Interpreting stat() results
# import unittest  # Unit testing framework
import doctest  # Test interactive Python examples

# :: External Imports
import numpy as np  # NumPy (multidimensional numerical arrays library)
import scipy as sp  # SciPy (signal and image processing library)
# import matplotlib as mpl  # Matplotlib (2D/3D plotting library)
# import sympy as sym  # SymPy (symbolic CAS library)
# import PIL  # Python Image Library (image manipulation toolkit)
# import SimpleITK as sitk  # Image ToolKit Wrapper
# import nibabel as nib  # NiBabel (NeuroImaging I/O Library)
# import nipy  # NiPy (NeuroImaging in Python)
# import nipype  # NiPype (NiPy Pipelines and Interfaces)

# :: External Imports Submodules
# import matplotlib.pyplot as plt  # Matplotlib's pyplot: MATLAB-like syntax
import scipy.optimize  # SciPy: Optimization Algorithms
# import scipy.integrate  # SciPy: Integrations facilities
# import scipy.constants  # SciPy: Mathematal and Physical Constants
# import scipy.ndimage  # SciPy: ND-image Manipulation

# :: Local Imports
# from pymrt import INFO
from pymrt import VERB_LVL
from pymrt import D_VERB_LVL
from pymrt import _EVENTS

# ======================================================================
# :: Custom defined constants


# ======================================================================
# :: Default values usable in functions.
COMMENT_TOKEN = '#'
CSV_DELIMITER = '\t'
PNG_INTERVAL = (0.0, 255.0)
EXT = {
    'plot': 'png',
    'nii': 'nii',
    'niz': 'nii.gz',
    'text': 'txt',
    'tab': 'csv',
    'data': 'json',
}
D_TAB_SIZE = 8

<<<<<<< HEAD
# :: TTY amenities
# TTY_COLORS = {
#     'r': 31, 'g': 32, 'b': 34, 'c': 36, 'm': 35, 'y': 33, 'w': 37, 'k': 30,
#     'R': 41, 'G': 42, 'B': 44, 'C': 46, 'M': 45, 'Y': 43, 'W': 47, 'K': 40,
# }
=======
>>>>>>> c372fb73

# ======================================================================
def _is_hidden(filepath):
    """
    Heuristic to determine hidden files.

    Args:
        filepath (str): the input file path.

    Returns:
        is_hidden (bool): True if is hidden, False otherwise.

    Notes:
        Only works with UNIX-like files, relying on prepended '.'.
    """
    # if sys.version_info[0] > 2:
    #     filepath = filepath.encode('utf-8')
    # filepath = filepath.decode('utf-8')
    return os.path.basename(filepath).startswith('.')


# ======================================================================
def _is_special(stats_mode):
    """
    Heuristic to determine non-standard files.

    Args:
        filepath (str): the input file path.

    Returns:
        is_special (bool): True if is hidden, False otherwise.

    Notes:
        Its working relies on Python stat module implementation.
    """
    is_special = not stat.S_ISREG(stats_mode) and \
                 not stat.S_ISDIR(stats_mode) and \
                 not stat.S_ISLNK(stats_mode)
    return is_special


# ======================================================================
def gcd(*numbers):
    """
    Find the greatest common divisor (GCD) of a list of numbers.

    Args:
        *numbers (tuple[int]): The input numbers.

    Returns:
        gcd_val (int): The value of the greatest common divisor (GCD).

    Examples:
        >>> gcd(12, 24, 18)
        6
        >>> gcd(12, 24, 18, 42, 600, 66, 666, 768)
        6
        >>> gcd(12, 24, 18, 42, 600, 66, 666, 768, 101)
        1
        >>> gcd(12, 24, 18, 3)
        3
    """
    gcd_val = numbers[0]
    for num in numbers[1:]:
        gcd_val = math.gcd(gcd_val, num)
    return gcd_val


# ======================================================================
def lcm(*numbers):
    """
    Find the least common multiple (LCM) of a list of numbers.

    Args:
        *numbers (tuple[int]): The input numbers.

    Returns:
        gcd_val (int): The value of the least common multiple (LCM).

    Examples:
        >>> lcm(2, 3, 4)
        12
        >>> lcm(9, 8)
        72
        >>> lcm(12, 23, 34, 45, 56)
        985320
    """
    lcm_val = numbers[0]
    for num in numbers[1:]:
        lcm_val = lcm_val * num // fractions.gcd(lcm_val, num)
    return lcm_val


# ======================================================================
def merge_dicts(*dicts):
    """
    Merge dictionaries into a new dict (new keys overwrite the old ones).

    Args:
        dicts (tuple[dict]): Dictionaries to be merged together.

    Returns:
        merged (dict): The merged dict (new keys overwrite the old ones).

    Examples:
        >>> merge_dicts({1: 2, 3: 4, 5: 6}, {2: 1, 4: 3, 6: 5})
        {1: 2, 2: 1, 3: 4, 4: 3, 5: 6, 6: 5}
        >>> merge_dicts({1: 2, 3: 4, 5: 6}, {1: 1, 3: 3, 6: 5})
        {1: 1, 3: 3, 5: 6, 6: 5}
    """
    merged = {}
    for item in dicts:
        merged.update(item)
    return merged


# ======================================================================
def accumulate(items, func=lambda x, y: x + y):
    """
    Cumulatively apply the specified function to the elements of the list.

    Args:
        items (list): The list to process.
        func (callable): func(x,y) -> z
            The function applied cumulatively to the first n items of the list.
            Defaults to cumulative sum.

    Returns:
        lst (list): The cumulative list.

    See Also:
        itertools.accumulate.
    Examples:
        >>> accumulate(list(range(5)))
        [0, 1, 3, 6, 10]
        >>> accumulate(list(range(5)), lambda x, y: (x + 1) * y)
        [0, 1, 4, 15, 64]
        >>> accumulate([1, 2, 3, 4, 5, 6, 7, 8], lambda x, y: x * y)
        [1, 2, 6, 24, 120, 720, 5040, 40320]
    """
    return [
        functools.reduce(func, items[:idx + 1]) for idx in range(len(items))]


# ======================================================================
def multi_replace(text, replace_list):
    """
    Perform multiple replacements in a string.

    Args:
        text (str): The input string.
        replace_list (tuple[str,str]): The listing of the replacements.
            Format: ((<old>, <new>), ...).

    Returns:
        text (str): The string after the performed replacements.

<<<<<<< HEAD

# ======================================================================
def cartesian(*arrs):
=======
    Examples:
        >>> multi_replace('python.best', (('thon', 'mrt'), ('est', 'ase')))
        'pymrt.base'
        >>> multi_replace('x-x-x-x', (('x', 'est'), ('est', 'test')))
        'test-test-test-test'
        >>> multi_replace('x-x-', (('-x-', '.test'),))
        'x.test'
>>>>>>> c372fb73
    """
    return functools.reduce(lambda s, r: s.replace(*r), replace_list, text)

<<<<<<< HEAD
    Returns:
        out (np.ndarray): 2-D array of shape (M, len(arrays)) containing
            cartesian products formed of input arrays.

    Examples:
        >>> cartesian(([1, 2, 3], [4, 5], [6, 7]))
        array([[1, 4, 6],
               [1, 4, 7],
               [1, 5, 6],
               [1, 5, 7],
               [2, 4, 6],
               [2, 4, 7],
               [2, 5, 6],
               [2, 5, 7],
               [3, 4, 6],
               [3, 4, 7],
               [3, 5, 6],
               [3, 5, 7]])
    """

    arrs = [np.asarray(x) for x in arrs]
    dtype = arrs[0].dtype

    n = np.prod([x.size for x in arrs])
    out = np.zeros([n, len(arrs)], dtype=dtype)

    m = n / arrs[0].size
    out[:, 0] = np.repeat(arrs[0], m)
    if arrs[1:]:
        out[0:m, 1:] = cartesian(arrs[1:])
        for j in range(1, arrs[0].size):
            out[j * m:(j + 1) * m, 1:] = out[0:m, 1:]
    return out
=======

# # ======================================================================
# def cartesian(*arrays):
#     """
#     Generate a cartesian product of input arrays.
#
#     Args:
#         *arrays (tuple[ndarray]): 1-D arrays to form the cartesian product of
#
#     Returns:
#         out (ndarray): 2-D array of shape (M, len(arrays)) containing
#             cartesian products formed of input arrays.
#
#     Examples:
#         >>> cartesian(([1, 2, 3], [4, 5], [6, 7]))
#         array([[1, 4, 6],
#                [1, 4, 7],
#                [1, 5, 6],
#                [1, 5, 7],
#                [2, 4, 6],
#                [2, 4, 7],
#                [2, 5, 6],
#                [2, 5, 7],
#                [3, 4, 6],
#                [3, 4, 7],
#                [3, 5, 6],
#                [3, 5, 7]])
#     """
#
#     arrays = [np.asarray(x) for x in arrays]
#     dtype = arrays[0].dtype
#
#     n = np.prod([x.size for x in arrays])
#     out = np.zeros([n, len(arrays)], dtype=dtype)
#
#     m = n / arrays[0].size
#     out[:, 0] = np.repeat(arrays[0], m)
#     if arrays[1:]:
#         out[0:m, 1:] = cartesian(arrays[1:])
#         for j in range(1, arrays[0].size):
#             out[j * m:(j + 1) * m, 1:] = out[0:m, 1:]
#     return out
>>>>>>> c372fb73


# ======================================================================
def set_keyword_parameters(
        func,
        values):
    """
    Set keyword parameters of a function to specific or default values.

    Args:
        func (callable): The function to be inspected.
        values (dict): The (key, value) pairs to set.
            If a value is None, it will be replaced by the default value.
            To use the names defined locally, use: `locals()`.

    Results:
        kw_params (dict): A dictionary of the keyword parameters to set.

    See Also:
        inspect.getargspec, locals, globals.
    """
    # todo: refactor to get rid of deprecated getargspec
    inspected = inspect.getargspec(func)
    defaults = dict(
        zip(reversed(inspected.args), reversed(inspected.defaults)))
    kw_params = {}
    for key in inspected.args:
        if key in values:
            kw_params[key] = values[key]
        elif key in defaults:
            kw_params[key] = defaults[key]
    return kw_params


# ======================================================================
def mdot(*arrs):
    """
    Cumulative application of `numpy.dot` operation.

    Args:
        arrs (tuple[ndarray]): List of input arrays.

    Returns:
        arr (np.ndarray): The result of the tensor product.
    """
    arr = arrs[0]
    for item in arrs[1:]:
        arr = np.dot(arr, item)
    return arr


# ======================================================================
def ndot(arr, dim=-1, step=1):
    """
    Cumulative application of `numpy.dot` operation over a given axis.

    Args:
        arr (np.ndarray): The input array.

    Returns:
        prod (np.ndarray): The result of the tensor product.
    """
    if dim < 0:
        dim += arr.ndim
    start = 0 if step > 0 else arr.shape[dim] - 1
    stop = arr.shape[dim] if step > 0 else -1
    prod = arr[
        [slice(None) if j != dim else start for j in range(arr.ndim)]]
    for i in range(start, stop, step)[1:]:
        indexes = [slice(None) if j != dim else i for j in range(arr.ndim)]
        prod = np.dot(prod, arr[indexes])
    return prod


def commutator(a, b):
    """
    Calculate the commutator of two arrays: [A,B] = AB - BA

    Args:
        a (np.ndarray): The first operand
        b (np.ndarray): The second operand

    Returns:
        c (np.ndarray): The operation result
    """
    return a.dot(b) - b.dot(a)


def anticommutator(a, b):
    """
    Calculate the anticommutator of two arrays: [A,B] = AB + BA

    Args:
        a (np.ndarray): The first operand
        b (np.ndarray): The second operand

    Returns:
        c (np.ndarray): The operation result
    """
    return a.dot(b) + b.dot(a)


# ======================================================================
def walk2(
        base,
        follow_links=False,
        follow_mounts=False,
        allow_special=False,
        allow_hidden=True,
        max_depth=-1,
        on_error=None):
    """
    Recursively walk through sub paths of a base directory

    Args:
        base (str): directory where to operate
        follow_links (bool): follow links during recursion
        follow_mounts (bool): follow mount points during recursion
        allow_special (bool): include special files
        allow_hidden (bool): include hidden files
        max_depth (int): maximum depth to reach. Negative for unlimited
        on_error (callable): function to call on error

    Returns:
        path (str): path to the next object
        stats (stat_result): structure containing file stats information
    """

    # def _or_not_and(flag, check):
    #     return flag or not flag and check

    def _or_not_and_not(flag, check):
        return flag or not flag and not check

    try:
        for name in os.listdir(base):
            path = os.path.join(base, name)
            stats = os.stat(path)
            mode = stats.st_mode
            # for some reasons, stat.S_ISLINK and os.path.islink results differ
            allow = \
                _or_not_and_not(follow_links, os.path.islink(path)) and \
                _or_not_and_not(follow_mounts, os.path.ismount(path)) and \
                _or_not_and_not(allow_special, _is_special(mode)) and \
                _or_not_and_not(allow_hidden, _is_hidden(path))
            if allow:
                yield path, stats
                if os.path.isdir(path):
                    if max_depth != 0:
                        next_level = walk2(
                            path, follow_links, follow_mounts,
                            allow_special, allow_hidden, max_depth - 1,
                            on_error)
                        for next_path, next_stats in next_level:
                            yield next_path, next_stats

    except OSError as error:
        if on_error is not None:
            on_error(error)
        return


# ======================================================================
def execute(cmd, use_pipes=True, dry=False, verbose=D_VERB_LVL):
    """
    Execute command and retrieve output at the end of execution.

    Args:
        cmd (str): Command to execute.
        use_pipes (bool): Get stdout and stderr streams from the process.
        dry (bool): Print rather than execute the command (dry run).
        verbose (int): Set level of verbosity.

    Returns:
        p_stdout (str|None): if use_pipes the stdout of the process.
        p_stderr (str|None): if use_pipes the stderr of the process.
    """
    p_stdout = p_stderr = None
    if dry:
        print('Dry:\t{}'.format(cmd))
    else:
        if verbose >= VERB_LVL['high']:
            print('Cmd:\t{}'.format(cmd))
        if use_pipes:
            # # :: deprecated
            # proc = os.popen3(cmd)
            # p_stdout, p_stderr = [item.read() for item in proc[1:]]
            # :: new style
            proc = subprocess.Popen(
                cmd,
                stdin=subprocess.PIPE,
                stdout=subprocess.PIPE,
                stderr=subprocess.PIPE,
                shell=True, close_fds=True)
            p_stdout = proc.stdout.read()
            p_stderr = proc.stderr.read()
            if verbose >= VERB_LVL['debug']:
                print('stdout:\t{}'.format(p_stdout))
                print('stderr:\t{}'.format(p_stderr))
        else:
            # # :: deprecated
            # os.system(cmd)
            # :: new style
            subprocess.call(cmd, shell=True)
    return p_stdout, p_stderr


# ======================================================================
def grouping(items, num_elems):
    """
    Generate a list of lists from a source list and grouping specifications

    Args:
        items (iterable): The source list.
        num_elems (iterable[int]): number of elements that each group contains.

    Returns:
        groups (list[list]): Grouped elements from the source list.

    Examples:
        >>> grouping(range(10), 4)
        [[0, 1, 2, 3], [4, 5, 6, 7], [8, 9]]
        >>> grouping(range(10), (2, 3))
        [[0, 1], [2, 3, 4], [5, 6, 7, 8, 9]]
        >>> grouping(range(10), (2, 4, 1))
        [[0, 1], [2, 3, 4, 5], [6], [7, 8, 9]]
        >>> grouping(range(10), (2, 4, 1, 20))
        [[0, 1], [2, 3, 4, 5], [6], [7, 8, 9]]
    """
    try:
        iter(num_elems)
    except TypeError:
        num_elems = (num_elems,) * (len(items) // num_elems)
    group, groups = [], []
    j = 0
    count = num_elems[j] if j < len(num_elems) else len(items) + 1
    for i, item in enumerate(items):
        if i >= count:
            loop = True
            while loop:
                groups.append(group)
                group = []
                j += 1
                add = num_elems[j] if j < len(num_elems) else len(items) + 1
                if add < 0:
                    add = len(items) + 1
                count += add
                if add == 0:
                    loop = True
                else:
                    loop = False
        group.append(item)
    groups.append(group)
    return groups


# ======================================================================
def listdir(
        path,
        file_ext='',
        pattern=slice(None, None, None),
        full_path=True,
        verbose=D_VERB_LVL):
    """
    Retrieve a sorted list of files matching specified extension and pattern.

    Args:
        path (str): Path to search.
        file_ext (str|None): File extension. Empty string for all files.
            None for directories.
        pattern (slice): Selection pattern (assuming alphabetical ordering).
        full_path (bool): Include the full path.
        verbose (int): Set level of verbosity.

    Returns:
        list[str]: List of file names/paths
    """
    if file_ext is None:
        if verbose >= VERB_LVL['debug']:
            print('Scanning for DIRS on:\n{}'.format(path))
        filepath_list = [
            os.path.join(path, filename) if full_path else filename
            for filename in os.listdir(path)
            if os.path.isdir(os.path.join(path, filename))]
    else:
        if verbose >= VERB_LVL['debug']:
            print("Scanning for '{}' on:\n{}".format(file_ext, path))
        # extracts only those ending with specific file_ext
        filepath_list = [
            os.path.join(path, filename) if full_path else filename
            for filename in os.listdir(path)
            if filename.lower().endswith(file_ext.lower())]
    return sorted(filepath_list)[pattern]


# :: tty_colorify has been obsoleted by blessings
# # ======================================================================
# def tty_colorify(
#         text,
#         color=None):
#     """
#     Add color TTY-compatible color code to a string, for pretty-printing.
#
#     Args:
#         text (str): The text to be colored.
#         color (str|int|None): A string or number for the color coding.
#             Lowercase letters modify the forground color.
#             Uppercase letters modify the background color.
#             Available colors:
#                 * r/R: red
#                 * g/G: green
#                 * b/B: blue
#                 * c/C: cyan
#                 * m/M: magenta
#                 * y/Y: yellow (brown)
#                 * k/K: black (gray)
#                 * w/W: white (gray)
#
#     Returns:
#         The colored string.
#     """
#     # :: TTY amenities
#     tty_color_code = {
#         'r': 31, 'g': 32, 'b': 34, 'c': 36, 'm': 35, 'y': 33, 'w': 37,
# 'k': 30,
#         'R': 41, 'G': 42, 'B': 44, 'C': 46, 'M': 45, 'Y': 43, 'W': 47,
# 'K': 40,
#     }
#
#     if color in tty_color_code:
#         tty_color = tty_color_code[color]
#     elif color in tty_color_code.values():
#         tty_color = color
#     else:
#         tty_color = None
#     if tty_color and sys.stdout.isatty():
#         text = '\x1b[1;{color}m{}\x1b[1;m'.format(text, color=tty_color)
#     return text


# ======================================================================
def add_extsep(ext):
    """
    Add a extsep char to a filename extension, if it does not have one.

    Args:
        ext (str): Filename extension to which the dot has to be added.

    Returns:
        ext (str): Filename extension with a prepending dot.

    Examples:
        >>> add_extsep('txt')
        '.txt'
        >>> add_extsep('.txt')
        '.txt'
        >>> add_extsep('')
        '.'
    """
    if not ext:
        ext = ''
    if not ext.startswith(os.path.extsep):
        ext = os.path.extsep + ext
    return ext


# ======================================================================
def change_ext(
        filepath,
        new_ext,
        old_ext=None,
        case_sensitive=False):
    """
    Substitute the old extension with a new one in a filepath.

    Args:
        filepath (str): Input filepath.
        new_ext (str): The new extension (with or without the dot).
        old_ext (str|None): The old extension (with or without the dot).
            If None, it will be obtained from os.path.splitext.
        case_sensitive (bool): Case-sensitive match of old extension.
            If old_ext is None or empty, it has no effect.

    Returns:
        filepath (str): Output filepath

    Examples:
        >>> change_ext('test.txt', 'dat', 'txt')
        'test.dat'
        >>> change_ext('test.txt', '.dat', 'txt')
        'test.dat'
        >>> change_ext('test.txt', '.dat', '.txt')
        'test.dat'
        >>> change_ext('test.txt', 'dat', '.txt')
        'test.dat'
        >>> change_ext('test.txt', 'dat', 'TXT', False)
        'test.dat'
        >>> change_ext('test.txt', 'dat', 'TXT', True)
        'test.txt.dat'
        >>> change_ext('test.tar.gz', 'tgz')
        'test.tar.tgz'
        >>> change_ext('test.tar.gz', 'tgz', 'tar.gz')
        'test.tgz'
        >>> change_ext('test.tar', 'gz', '')
        'test.tar.gz'
        >>> change_ext('test.tar', 'gz', None)
        'test.gz'
    """
    if old_ext is None:
        filepath, old_ext = os.path.splitext(filepath)
    else:
        old_ext = add_extsep(old_ext)
        if not case_sensitive:
            true_old_ext = filepath.lower().endswith(old_ext.lower())
        else:
            true_old_ext = filepath.endswith(old_ext)
        if true_old_ext:
            filepath = filepath[:-len(old_ext)]
    if new_ext:
        filepath += add_extsep(new_ext)
    return filepath


# ======================================================================
def compact_num_str(
        val,
        max_lim=D_TAB_SIZE - 1):
    """
    Convert a number into the most informative string within specified limit.

    Args:
        val (int|float): The number to be converted to string.
        max_lim (int): The maximum number of characters allowed for the string.

    Returns:
        val_str (str): The string with the formatted number.

    Examples:
        >>> compact_num_str(100.0, 3)
        '100'
        >>> compact_num_str(100.042, 6)
        '100.04'
        >>> compact_num_str(100.042, 9)
        '100.04200'
    """
    try:
        # this is to simplify formatting (and accepting even strings)
        val = float(val)
        # helpers
        extra_char_in_exp = 5
        extra_char_in_dec = 2
        extra_char_in_sign = 1
        # 'order' of zero is 1 for our purposes, because needs 1 char
        order = np.log10(abs(val)) if abs(val) > 0.0 else 1
        # adjust limit for sign
        limit = max_lim - extra_char_in_sign if val < 0.0 else max_lim
        # perform the conversion
        if order > float(limit) or order < -float(extra_char_in_exp - 1):
            limit -= extra_char_in_exp + 1
            val_str = '{:.{size}e}'.format(val, size=limit)
        elif -float(extra_char_in_exp - 1) <= order < 0.0:
            limit -= extra_char_in_dec
            val_str = '{:.{size}f}'.format(val, size=limit)
        elif val % 1.0 == 0.0:
            # currently, no distinction between int and float is made
            limit = 0
            val_str = '{:.{size}f}'.format(val, size=limit)
        else:
            limit -= (extra_char_in_dec + int(order))
            if limit < 0:
                limit = 0
            val_str = '{:.{size}f}'.format(val, size=limit)
    except (TypeError, ValueError):
        print('EE:', 'Could not convert to float: {}'.format(val))
        val_str = 'NAN'
    return val_str


# ======================================================================
def has_decorator(text, pre_decor='"', post_decor='"'):
    """
    Determine if a string is delimited by some characters (decorators).

    Args:
        text (str): The text input string.
        pre_decor (str): initial string decorator.
        post_decor (str): final string decorator.

    Returns:
        has_decorator (bool): True if text is delimited by the specified chars.

    Examples:
        >>> has_decorator('"test"')
        True
        >>> has_decorator('"test')
        False
        >>> has_decorator('<test>', '<', '>')
        True
    """
    return text.startswith(pre_decor) and text.endswith(post_decor)


# ======================================================================
def strip_decorator(text, pre_decor='"', post_decor='"'):
    """
    Strip initial and final character sequences (decorators) from a string.

    Args:
        text (str): The text input string.
        pre_decor (str): initial string decorator.
        post_decor (str): final string decorator.

    Returns:
        text (str): the text without the specified decorators.

    Examples:
        >>> strip_decorator('"test"')
        'test'
        >>> strip_decorator('"test')
        'test'
        >>> strip_decorator('<test>', '<', '>')
        'test'
    """
    begin = len(pre_decor) if text.startswith(pre_decor) else None
    end = -len(post_decor) if text.endswith(post_decor) else None
    return text[begin:end]


# ======================================================================
def auto_convert(text, pre_decor=None, post_decor=None):
    """
    Convert value to numeric if possible, or strip delimiters from string.

    Args:
        text (str): The text input string.
        pre_decor (str): initial string decorator.
        post_decor (str): final string decorator.

    Returns:
        val (int|float|complex): The numeric value of the string.

    Examples:
        >>> auto_convert('<100>', '<', '>')
        100
        >>> auto_convert('<100.0>', '<', '>')
        100.0
        >>> auto_convert('100.0+50j')
        (100+50j)
        >>> auto_convert('1e3')
        1000.0
    """
    if pre_decor and post_decor and \
            has_decorator(text, pre_decor, post_decor):
        text = strip_decorator(text, pre_decor, post_decor)
    try:
        val = int(text)
    except (TypeError, ValueError):
        try:
            val = float(text)
        except (TypeError, ValueError):
            try:
                val = complex(text)
            except (TypeError, ValueError):
                val = text
    return val


# ======================================================================
def is_number(var):
    """
    Determine if a variable contains a number.

    Args:
        var (str): The variable to test.

    Returns:
        result (bool): True if the values can be converted, False otherwise.

    Examples:
        >>> is_number('<100.0>')
        False
        >>> is_number('100.0+50j')
        True
        >>> is_number('1e3')
        True
    """
    try:
        complex(var)
    except (TypeError, ValueError):
        result = False
    else:
        result = True
    return result


# ======================================================================
def significant_figures(val, num):
    """
    Format a number with the correct number of significant figures.

    Args:
        val (str|float|int): The numeric value to be correctly formatted.
        num (str|int): The number of significant figures to be displayed.

    Returns:
        val (str): String containing the properly formatted number.

    Examples:
        >>> significant_figures(1.2345, 1)
        '1'
        >>> significant_figures(1.2345, 4)
        '1.234'
        >>> significant_figures(1.234e3, 2)
        '1.2e+03'
        >>> significant_figures(-1.234e3, 3)
        '-1.23e+03'
        >>> significant_figures(12345678, 4)
        '1.235e+07'

    See Also:
        The 'decimal' Python standard module.
    """

    val = float(val)
    num = int(num)
    order = int(np.floor(np.log10(abs(val)))) if abs(val) != 0.0 else 0
    dec = num - order - 1  # if abs(order) < abs(num) else 0
    typ = 'f' if order < num else 'g'
    prec = dec if order < num else num
    #    print('val={}, num={}, ord={}, dec={}, typ={}, prec={}'.format(
    #        val, num, order, dec, typ, prec))  # DEBUG
    val = '{:.{prec}{typ}}'.format(round(val, dec), prec=prec, typ=typ)
    return val


# ======================================================================
def format_value_error(
        val,
        err,
        num=2):
    """
    Write correct value/error pairs.

    Args:
        val (str|float|int): The numeric value to be correctly formatted.
        err (str|float|int): The numeric error to be correctly formatted.
        num (str|int): The precision to be used for the error (usually 1 or 2).

    Returns:
        val_str (str): The string with the correctly formatted numeric value.
        err_str (str): The string with the correctly formatted numeric error.

    Examples:
        >>> format_value_error(1234.5, 6.7)
        ('1234.5', '6.7')
        >>> format_value_error(123.45, 6.7, 1)
        ('123', '7')
        >>> format_value_error(12345.6, 7.89, 2)
        ('12345.6', '7.9')
        >>> format_value_error(12345.6, 78.9, 2)
        ('12346', '79')
    """
    val = float(val)
    err = float(err)
    num = int(num)
    val_order = np.ceil(np.log10(np.abs(val))) if val != 0 else 0
    err_order = np.ceil(np.log10(np.abs(err))) if val != 0 else 0
    try:
        val_str = significant_figures(val, val_order - err_order + num)
        err_str = significant_figures(err, num)
    except ValueError:
        val_str = str(val)
        err_str = str(err)
    return val_str, err_str


# ======================================================================
def str2dict(
        in_str,
        entry_sep=',',
        key_val_sep='=',
        pre_decor='{',
        post_decor='}',
        strip_key_str=None,
        strip_val_str=None,
        convert=True):
    """
    Convert a string to a dictionary.

    Args:
        in_str (str): The input string.
        entry_sep (str): The entry separator.
        key_val_sep (str): The key-value separator.
        pre_decor (str): initial decorator (to be removed before parsing).
        post_decor (str): final decorator (to be removed before parsing).
        strip_key_str (str): Chars to be stripped from both ends of the key.
            If None, whitespaces are stripped. Empty string for no stripping.
        strip_val_str (str): Chars to be stripped from both ends of the value.
            If None, whitespaces are stripped. Empty string for no stripping.
        convert (bool): Enable automatic conversion of string to numeric.

    Returns:
        out_dict (dict): The output dictionary generated from the string.

    Examples:
        >>> d = str2dict('{a=10,b=20,c=test}')
        >>> for k in sorted(d.keys()): print(k, ':', d[k])  # display dict
        a : 10
        b : 20
        c : test

    See Also:
        dict2str
    """
    if has_decorator(in_str, pre_decor, post_decor):
        in_str = strip_decorator(in_str, pre_decor, post_decor)
    entry_list = in_str.split(entry_sep)
    out_dict = {}
    for entry in entry_list:
        # fetch entry
        key_val_list = entry.split(key_val_sep)
        # parse entry
        if len(key_val_list) == 1:
            key, val = key_val_list[0], None
        elif len(key_val_list) == 2:
            key, val = key_val_list
            val = val.strip(strip_val_str)
        elif len(key_val_list) > 2:
            key, val = key_val_list[0], key_val_list[1:]
            val = [tmp_val.strip(strip_val_str) for tmp_val in val]
        else:
            key = None
        # strip dict key
        key = key.strip(strip_key_str)
        # add to dictionary
        if key:
            if convert:
                val = auto_convert(val)
            out_dict[key] = val
    return out_dict


# ======================================================================
def dict2str(
        in_dict,
        entry_sep=',',
        key_val_sep='=',
        pre_decor='{',
        post_decor='}',
        strip_key_str=None,
        strip_val_str=None,
        sorting=None):
    """
    Convert a dictionary to a string.

    Args:
        in_dict (dict): The input dictionary.
        entry_sep (str): The entry separator.
        key_val_sep (str): The key-value separator.
        pre_decor (str): initial decorator (to be appended to the output).
        post_decor (str): final decorator (to be appended to the output).
        strip_key_str (str): Chars to be stripped from both ends of the key.
            If None, whitespaces are stripped. Empty string for no stripping.
        strip_val_str (str): Chars to be stripped from both ends of the value.
            If None, whitespaces are stripped. Empty string for no stripping.
        sorting (callable): Function used as 'key' argument of 'sorted'
            for sorting the dictionary keys.

    Returns:
        out_str (str): The output string generated from the dictionary.

    Examples:
        >>> dict2str({'a': 10, 'b': 20, 'c': 'test'})
        '{a=10,b=20,c=test}'

    See Also:
        str2dict
    """
    key_list = sorted(in_dict.keys(), key=sorting)
    out_list = []
    for key in key_list:
        key = key.strip(strip_key_str)
        val = str(in_dict[key]).strip(strip_val_str)
        out_list.append(key_val_sep.join([key, val]))
    out_str = pre_decor + entry_sep.join(out_list) + post_decor
    return out_str


# ======================================================================
def string_between(
        text,
        begin_str,
        end_str,
        incl_begin=False,
        incl_end=False,
        greedy=True):
    """
    Isolate the string contained between two tokens

    Args:
        text (str): String to parse
        begin_str (str): Token at the beginning
        end_str (str): Token at the ending
        incl_begin (bool): Include 'begin_string' in the result
        incl_end (bool): Include 'end_str' in the result.
        greedy (bool): Output the largest possible string.

    Returns:
        text (str): The string contained between the specified tokens (if any)

    Examples:
        >>> string_between('roses are red violets are blue', 'ses', 'lets')
        ' are red vio'
        >>> string_between('roses are red, or not?', 'a', 'd')
        're re'
        >>> string_between('roses are red, or not?', ' ', ' ')
        'are red, or'
        >>> string_between('roses are red, or not?', ' ', ' ', greedy=False)
        'are'
        >>> string_between('roses are red, or not?', 'r', 'r')
        'oses are red, o'
        >>> string_between('roses are red, or not?', 'r', 'r', greedy=False)
        'oses a'
        >>> string_between('roses are red, or not?', 'r', 's', True, False)
        'rose'
    """
    incl_begin = len(begin_str) if not incl_begin else 0
    incl_end = len(end_str) if incl_end else 0
    if begin_str in text and end_str in text:
        if greedy:
            begin = text.find(begin_str) + incl_begin
            end = text.rfind(end_str) + incl_end
        else:
            begin = text.find(begin_str) + incl_begin
            end = text[begin:].find(end_str) + incl_end + begin
        text = text[begin:end]
    else:
        text = ''
    return text


# ======================================================================
def check_redo(
        in_filepaths,
        out_filepaths,
        force=False):
    """
    Check if input files are newer than output files, to force calculation.

    Args:
        in_filepaths (list[str]): Filepaths used as input of computation.
        out_filepaths (list[str]): Filepaths used as output of computation.
        force (bool): Force computation to be re-done.

    Returns:
        force (bool): True if the computation is to be re-done.

    Raises:
        IndexError: if the input filepath list is empty
        IOError: if any of the input files do not exist
    """
    # todo: include output_dir autocreation
    if not in_filepaths:
        raise IndexError('List of input files is empty.')
    for in_filepath in in_filepaths:
        if not os.path.exists(in_filepath):
            raise IOError('Input file does not exists.')
    if not force:
        for out_filepath in out_filepaths:
            if out_filepath:
                if not os.path.exists(out_filepath):
                    force = True
                    break
    if not force:
        for in_filepath, out_filepath in \
                itertools.product(in_filepaths, out_filepaths):
            if in_filepath and out_filepath:
                if os.path.getmtime(in_filepath) \
                        > os.path.getmtime(out_filepath):
                    force = True
                    break
    return force


# ======================================================================
def sgnlog(x, base=np.e):
    """
    Signed logarithm of x: log(abs(x) * sign(x)

    Args:
        x (float|ndarray): The input value(s)

    Returns:
        The signed logarithm

    Examples:
        >>> sgnlog(-100, 10)
        -2.0
        >>> sgnlog(-64, 2)
        -6.0
        >>> sgnlog(100, 2)
        6.6438561897747253
    """
    return np.log(np.abs(x)) / np.log(base) * np.sign(x)


# ======================================================================
def sgnlogspace(
        start,
        stop,
        num=50,
        endpoint=True,
        base=10.0):
    """
    Logarithmically spaced samples between signed start and stop endpoints.

    Args:
        start (float): The starting value of the sequence.
        stop (float): The end value of the sequence.
        num (int): Number of samples to generate. Must be non-negative.
        endpoint (bool): The value of 'stop' is the last sample.
        base (float): The base of the log space. Must be non-negative.

    Returns:
<<<<<<< HEAD
        samples (np.ndarray): equally spaced samples on a log scale.
=======
        samples (ndarray): equally spaced samples on a log scale.

    Examples:
        >>> sgnlogspace(-10, 10, 3)
        array([-10. ,   0.1,  10. ])
        >>> sgnlogspace(-100, -1, 3)
        array([-100.,  -10.,   -1.])
        >>> sgnlogspace(-10, 10, 6)
        array([-10. ,  -1. ,  -0.1,   0.1,   1. ,  10. ])
        >>> sgnlogspace(-10, 10, 5)
        array([-10. ,  -0.1,   0.1,   1. ,  10. ])
        >>> sgnlogspace(2, 10, 4)
        array([  2.        ,   3.41995189,   5.84803548,  10.        ])
>>>>>>> c372fb73
    """
    if start * stop < 0.0:
        bounds = (
            (start, -(np.exp(-np.log(np.abs(start))))),
            ((np.exp(-np.log(np.abs(stop)))), stop))
        args_bounds = tuple(
            tuple(np.log(np.abs(val)) / np.log(base) for val in arg_bounds)
            for arg_bounds in bounds)
        args_num = (num // 2, num - num // 2)
        args_sign = (np.sign(start), np.sign(stop))
        args_endpoint = True, endpoint
        logspaces = tuple(
            np.logspace(*(arg_bounds + (arg_num, arg_endpoint, base))) \
            * arg_sign
            for arg_bounds, arg_sign, arg_num, arg_endpoint
            in zip(args_bounds, args_sign, args_num, args_endpoint))
        samples = np.concatenate(logspaces)
    else:
        sign = np.sign(start)
        logspace_bound = \
            tuple(np.log(np.abs(val)) / np.log(base) for val in (start, stop))
        samples = np.logspace(*(logspace_bound + (num, endpoint, base))) * sign
    return samples


# ======================================================================
def minmax(arr):
    """
    Calculate the minimum and maximum of an array: (min, max).

    Args:
        arr (np.ndarray): The input array.

    Returns:
<<<<<<< HEAD
        min, max (tuple[float]): minimum and maximum of the array.
=======
        min (float): the minimum value of the array
        max (float): the maximum value of the array

    Examples:
        >>> minmax(np.arange(10))
        (0, 9)
>>>>>>> c372fb73
    """
    return np.min(arr), np.max(arr)


# ======================================================================
def scale(
        val,
        in_interval=(0.0, 1.0),
        out_interval=(0.0, 1.0)):
    """
    Linear convert the value from input interval to output interval

    Args:
        val (float): Value to convert
        in_interval (float,float): Interval of the input value
        out_interval (float,float): Interval of the output value.

    Returns:
        val (float): The converted value

    Examples:
        >>> scale(100, (0, 100), (0, 1000))
        1000.0
        >>> scale(50, (-100, 100), (0, 1000))
        750.0
        >>> scale(50, (0, 1), (0, 10))
        500.0
        >>> scale(0.5, (0, 1), (-10, 10))
        0.0
        >>> scale(np.pi / 3, (0, np.pi), (0, 180))
        60.0
    """
    in_min, in_max = in_interval
    out_min, out_max = out_interval
    return (val - in_min) / (in_max - in_min) * (out_max - out_min) + out_min


# :: use numpy.ptp instead
# # ======================================================================
# def interval_size(interval):
#     """
#     Calculate the (signed) size of an interval given as a 2-tuple (A,B)
#
#     Args:
#         interval (float,float): Interval for computation
#
#     Returns:
#         val (float): The converted value
#
#     Examples:
#
#     """
#     return interval[1] - interval[0]


# ======================================================================
def combine_interval(
        interval1,
        interval2,
        operation):
    """
    Combine two intervals with some operation to obtain a new interval.

    Args:
        interval1 (tuple[float]): Interval of first operand
        interval2 (tuple[float]): Interval of second operand
        operation (str): String with operation to perform.
            Supports the following operations:
                - '+' : addition
                - '-' : subtraction

    Returns:
        new_interval (tuple[float]): Interval resulting from operation

    Examples:
        >>> combine_interval((-1.0, 1.0), (0, 1), '+')
        (-1.0, 2.0)
        >>> combine_interval((-1.0, 1.0), (0, 1), '-')
        (-2.0, 1.0)
    """
    if operation == '+':
        new_interval = (
            interval1[0] + interval2[0], interval1[1] + interval2[1])
    elif operation == '-':
        new_interval = (
            interval1[0] - interval2[1], interval1[1] - interval2[0])
    else:
        new_interval = (-np.inf, np.inf)
    return new_interval


# ======================================================================
def midval(arr):
    """
    Calculate the middle value vector.

    Args:
        arr (np.ndarray): The input N-dim array

    Returns:
        arr (np.ndarray): The output (N-1)-dim array

    Examples:
        >>> midval(np.array([0, 1, 2, 3, 4]))
        array([ 0.5,  1.5,  2.5,  3.5])
    """
    return (arr[1:] - arr[:-1]) / 2.0 + arr[:-1]


# ======================================================================
def unwrap(arr, voxel_sizes=None):
    """
    Super-fast multi-dimensional Laplacian-based Fourier unwrapping.

    Args:
        arr (np.ndarray): The multi-dimensional array to unwrap.

    Returns:
        arr (np.ndarray): The multi-dimensional unwrapped array.

    See Also:
        Schofield, M. A. and Y. Zhu (2003). Optics Letters 28(14): 1194-1196.
    """
    if not voxel_sizes:
        voxel_sizes = np.ones_like(arr.shape)
    # calculate the Laplacian kernel
    k_range = [slice(-k_size / 2.0, +k_size / 2.0) for k_size in arr.shape]
    kk = np.ogrid[k_range]
    kk_2 = np.zeros_like(arr)
    for i, dim in enumerate(arr.shape):
        kk_2 += np.fft.fftshift(kk[i] / dim / voxel_sizes[i]) ** 2
    # perform the Laplacian-based Fourier unwrapping
    arr = np.fft.fftn(
        np.cos(arr) * np.fft.ifftn(kk_2 * np.fft.fftn(np.sin(arr))) -
        np.sin(arr) * np.fft.ifftn(kk_2 * np.fft.fftn(np.cos(arr)))) / kk_2
    # removes the singularity generated by the division by kk_2
    arr[np.isinf(arr)] = 0.0
    arr = np.real(np.fft.ifftn(arr))
    return arr


# ======================================================================
def polar2complex(modulus, argument):
    """
    Calculate complex number from the polar form:
    z = R * exp(i * phi) = R * cos(phi) + i * R * sin(phi)

    Args:
        modulus (float): The modulus R of the complex number
        argument (float): The argument phi or phase of the complex number

    Returns:
        z (complex): The complex number z = R * exp(i * phi)
    """
    return modulus * np.exp(1j * argument)


# ======================================================================
def cartesian2complex(real, imag):
    """
    Calculate the complex number from the cartesian form: z = z' + i * z"

    Args:
        real (float): The real part z' of the complex number
        imag (float): The imaginary part z" of the complex number

    Returns:
        z (complex): The complex number: z = z' + i * z"
    """
    return real + 1j * imag


# ======================================================================
def complex2cartesian(z):
    """
    Calculate the real and the imaginary part of a complex number.

    Args:
        z (complex): The complex number: z = z' + i * z"

    Returns:
        tuple[float]:
            - real (float): The real part z' of the complex number
            - imag (float): The imaginary part z" of the complex number
    """
    return np.real(z), np.imag(z)


# ======================================================================
def complex2polar(z):
    """
    Calculate the real and the imaginary part of a complex number

    Args:
        z (complex): The complex number: z = z' + i * z"

    Returns:
        tuple[float]:
            - modulus (float): The modulus R of the complex number
            - argument (float): The argument phi or phase of the complex number
    """
    return np.abs(z), np.angle(z)


# ======================================================================
def polar2cartesian(modulus, argument):
    """
    Calculate the real and the imaginary part of a complex number

    Args:
        modulus (float): The modulus R of the complex number
        argument (float): The argument phi or phase of the complex number

    Returns:
        tuple[float]:
            - real (float): The real part z' of the complex number
            - imag (float): The imaginary part z" of the complex number
    """
    return modulus * np.cos(argument), modulus * np.sin(argument)


# ======================================================================
def cartesian2polar(real, imag):
    """
    Calculate the real and the imaginary part of a complex number.

    Args:
        real (float): The real part z' of the complex number
        imag (float): The imaginary part z" of the complex number

    Returns:
        tuple[float]:
            - modulus (float): The modulus R of the complex number
            - argument (float): The argument phi or phase of the complex number
    """
    return np.sqrt(real ** 2 + imag ** 2), np.arctan2(real, imag)


# ======================================================================
def calc_stats(
        arr,
        mask_nan=True,
        mask_inf=True,
        mask_vals=None,
        val_interval=None,
        save_path=None,
        title=None,
        compact=False):
    """
    Calculate array statistical information (min, max, avg, std, sum, num)

    Args:
        arr (np.ndarray): The array to be investigated
        mask_nan (bool): Mask NaN values
        mask_inf (bool): Mask Inf values
        mask_vals (list[int|float]|None): List of values to mask
        val_interval (tuple): The (min, max) values interval
        save_path (str|None): The path to which the plot is to be saved
            If None, no output
        title (str|None): If title is not None, stats are printed to screen
        compact (bool): Use a compact format string for displaying results

    Returns:
        stats_dict (dict): Dictionary of statistical values.
            Statistical parameters calculated:
                - 'min': minimum value
                - 'max': maximum value
                - 'avg': average or mean
                - 'std': standard deviation
                - 'sum': summation
                - 'num': number of elements

    Examples:
        >>> d = calc_stats(np.arange(20))
        >>> for k in sorted(d.keys()): print(k, ':', d[k])  # display dict
        avg : 9.5
        max : 19
        min : 0
        num : 20
        std : 5.76628129734
        sum : 190
    """
    if mask_nan:
        arr = arr[~np.isnan(arr)]
    if mask_inf:
        arr = arr[~np.isinf(arr)]
    if not mask_vals:
        mask_vals = []
    for val in mask_vals:
        arr = arr[arr != val]
    if val_interval is None:
<<<<<<< HEAD
        val_interval = minmax(arr)
    arr = arr[arr > val_interval[0]]
    arr = arr[arr < val_interval[1]]
    if len(arr) > 0:
=======
        val_interval = minmax(array)
    array = array[array >= val_interval[0]]
    array = array[array <= val_interval[1]]
    if len(array) > 0:
>>>>>>> c372fb73
        stats_dict = {
            'avg': np.mean(arr),
            'std': np.std(arr),
            'min': np.min(arr),
            'max': np.max(arr),
            'sum': np.sum(arr),
            'num': np.size(arr),}
    else:
        stats_dict = {
            'avg': None, 'std': None,
            'min': None, 'max': None,
            'sum': None, 'num': None}
    if save_path or title:
        label_list = ['avg', 'std', 'min', 'max', 'sum', 'num']
        val_list = []
        for label in label_list:
            val_list.append(compact_num_str(stats_dict[label]))
    if save_path:
        with open(save_path, 'wb') as csv_file:
            csv_writer = csv.writer(csv_file, delimiter=str(CSV_DELIMITER))
            csv_writer.writerow(label_list)
            csv_writer.writerow(val_list)
    if title:
        print_str = title + ': '
        for label in label_list:
            if compact:
                print_str += '{}={}, '.format(
                    label, compact_num_str(stats_dict[label]))
            else:
                print_str += '{}={}, '.format(label, stats_dict[label])
        print(print_str)
    return stats_dict


# ======================================================================
def slice_array(
        arr,
        axis=0,
        index=None):
    """
<<<<<<< HEAD
    Slice a (N-1)dim array from an N-dim array
=======
    Slice a (N-1)-dim array from an N-dim array
>>>>>>> c372fb73

    Args:
        arr (np.ndarray): The input N-dim array
        axis (int): The slicing axis
        index (int): The slicing index. If None, mid-value is taken.

    Returns:
        sliced (np.ndarray): The sliced (N-1)-dim array

    Raises:
        ValueError: if index is out of bounds

    Examples:
        >>> arr = np.arange(2 * 3 * 4).reshape((2, 3, 4))
        >>> slice_array(arr, 2, 1)
        array([[ 1,  5,  9],
               [13, 17, 21]])
        >>> slice_array(arr, 1, 2)
        array([[ 8,  9, 10, 11],
               [20, 21, 22, 23]])
        >>> slice_array(arr, 0, 0)
        array([[ 0,  1,  2,  3],
               [ 4,  5,  6,  7],
               [ 8,  9, 10, 11]])
        >>> slice_array(arr, 0, 1)
        array([[12, 13, 14, 15],
               [16, 17, 18, 19],
               [20, 21, 22, 23]])
    """
    # initialize slice index
    slab = [slice(None)] * arr.ndim
    # ensure index is meaningful
    if index is None:
<<<<<<< HEAD
        index = np.int(arr.shape[axis] / 2.0)
=======
        index = np.int(array.shape[axis] / 2.0)
>>>>>>> c372fb73
    # check index
    if (index >= arr.shape[axis]) or (index < 0):
        raise ValueError('Invalid array index in the specified direction')
    # determine slice index
    slab[axis] = index
    # slice the array
    return arr[slab]


# ======================================================================
def rel_err(
        arr1,
        arr2,
        use_average=False):
    """
    Calculate the element-wise relative error

    Args:
        arr1 (np.ndarray): The input array with the exact values
        arr2 (np.ndarray): The input array with the approximated values
        use_average (bool): Use the input arrays average as the exact values

    Returns:
<<<<<<< HEAD
        arr (np.ndarray): The relative error array
=======
        array (ndarray): The relative error array

    Examples:
        >>> arr1 = np.array([1.0, 2.0, 3.0, 4.0, 5.0, 6.0])
        >>> arr2 = np.array([1.1, 2.1, 3.1, 4.1, 5.1, 6.1])
        >>> rel_err(arr1, arr2)
        array([ 0.1       ,  0.05      ,  0.03333333,  0.025     ,  0.02      ,
                0.01666667])
        >>> rel_err(arr1, arr2, True)
        array([ 0.0952381 ,  0.04878049,  0.03278689,  0.02469136,  0.01980198,
                0.01652893])
>>>>>>> c372fb73
    """
    if arr2.dtype != np.complex:
        arr = (arr2 - arr1).astype(np.float)
    else:
        arr = (arr2 - arr1)
    if use_average:
        div = (arr1 + arr2) / 2.0
    else:
        div = arr1
    mask = (div != 0.0)
    arr[mask] = arr[mask] / div[mask]
    arr[~mask] = 0.0
    return arr


# ======================================================================
def euclid_dist(
        arr1,
        arr2,
        unsigned=True):
    """
    Calculate the element-wise correlation euclidean distance.

    This is the distance D between the identity line and the point of
    coordinates given by intensity:
        \[D = abs(A2 - A1) / sqrt(2)\]

    Args:
<<<<<<< HEAD
        arr1 (np.ndarray): The first array
        arr2 (np.ndarray): The second array
        signed (bool): Use signed distance

    Returns:
        arr (np.ndarray): The resulting array
=======
        arr1 (ndarray): The first array
        arr2 (ndarray): The second array
        unsigned (bool): Use signed distance

    Returns:
        array (ndarray): The resulting array

    Examples:
        >>> arr1 = np.array([1.0, 2.0, 3.0, 4.0, 5.0, 6.0])
        >>> arr2 = np.array([-1.0, -2.0, -3.0, -4.0, -5.0, -6.0])
        >>> euclid_dist(arr1, arr2)
        array([ 1.41421356,  2.82842712,  4.24264069,  5.65685425,  7.07106781,
                8.48528137])
        >>> euclid_dist(arr1, arr2, False)
        array([-1.41421356, -2.82842712, -4.24264069, -5.65685425, -7.07106781,
               -8.48528137])
>>>>>>> c372fb73
    """
    arr = (arr2 - arr1) / np.sqrt(2.0)
    if unsigned:
        arr = np.abs(arr)
    return arr


<<<<<<< HEAD
# ======================================================================
def ndstack(arrays, axis=-1):
    """
    Stack a list of arrays of the same size along a specific axis

    Args:
        arrays (list[ndarray]): A list of (N-1)-dim arrays of the same size
        axis (int): Direction for the concatenation of the arrays

    Returns:
        arr (np.ndarray): The concatenated N-dim array
    """
    arr = arrays[0]
    n_dim = arr.ndim + 1
    if axis < 0:
        axis += n_dim
    if axis < 0:
        axis = 0
    if axis > n_dim:
        axis = n_dim
    # calculate new shape
    shape = arr.shape[:axis] + tuple([len(arrays)]) + arr.shape[axis:]
    # stack arrays together
    arr = np.zeros(shape, dtype=arr.dtype)
    for i, src in enumerate(arrays):
        index = [slice(None)] * n_dim
        index[axis] = i
        arr[tuple(index)] = src
    return arr


# ======================================================================
def ndsplit(arr, axis=-1):
    """
    Split an array along a specific axis into a list of arrays.

    Args:
        arr (np.ndarray): The N-dim array to split.
        axis (int): Direction for the splitting of the array.

    Returns:
        arrays (list[ndarray]): A list of (N-1)-dim arrays of the same size.
    """
    # split array apart
    arrs = []
    for i in range(arr.shape[axis]):
        # determine index for slicing
        index = [slice(None)] * arr.ndim
        index[axis] = i
        arrs.append(arr[index])
    return arrs
=======
# :: ndstack and ndsplit have been obsoleted by: numpy.stack and numpy.split
# # ======================================================================
# def ndstack(arrays, axis=-1):
#     """
#     Stack a list of arrays of the same size along a specific axis
#
#     Args:
#         arrays (list[ndarray]): A list of (N-1)-dim arrays of the same size
#         axis (int): Direction for the concatenation of the arrays
#
#     Returns:
#         array (ndarray): The concatenated N-dim array
#     """
#     array = arrays[0]
#     n_dim = array.ndim + 1
#     if axis < 0:
#         axis += n_dim
#     if axis < 0:
#         axis = 0
#     if axis > n_dim:
#         axis = n_dim
#     # calculate new shape
#     shape = array.shape[:axis] + tuple([len(arrays)]) + array.shape[axis:]
#     # stack arrays together
#     array = np.zeros(shape, dtype=array.dtype)
#     for i, src in enumerate(arrays):
#         index = [slice(None)] * n_dim
#         index[axis] = i
#         array[tuple(index)] = src
#     return array
#
#
# # ======================================================================
# def ndsplit(array, axis=-1):
#     """
#     Split an array along a specific axis into a list of arrays
#
#     Args:
#         array (ndarray): The N-dim array to split
#         axis (int): Direction for the splitting of the array
#
#     Returns:
#         arrays (list[ndarray]): A list of (N-1)-dim arrays of the same size
#     """
#     # split array apart
#     arrays = []
#     for i in range(array.shape[axis]):
#         # determine index for slicing
#         index = [slice(None)] * array.ndim
#         index[axis] = i
#         arrays.append(array[index])
#     return arrays
>>>>>>> c372fb73


# ======================================================================
def curve_fit(args):
    """
    Interface to use scipy.optimize.curve_fit with multiprocessing.
    If an error is encountered, optimized parameters and their covariance are
    set to 0.

    Args:
        args (list): List of parameters to pass to the function

    Returns:
        par_fit (np.ndarray): Optimized parameters
        par_cov (np.ndarray): The covariance of the optimized parameters.
            The diagonals provide the variance of the parameter estimate
    """
    try:
        result = sp.optimize.curve_fit(*args)
    except (RuntimeError, RuntimeWarning, ValueError):
        #        print('EE: Fitting error. Params were: {}', param_list)  #
        # DEBUG
        err_val = 0.0
        n_fit_par = len(args[3])  # number of fitting parameters
        result = \
            np.tile(err_val, n_fit_par), \
            np.tile(err_val, (n_fit_par, n_fit_par))
    return result


# ======================================================================
def elapsed(
        name,
        time_point=None,
        events=_EVENTS):
    """
    Append a named event point to the events list.

    Args:
        name (basestring): The name of the event point
        time_point (float): The time in seconds since the epoch
        events (list[(basestring,time)]): A list of named event time points.
            Each event is a 2-tuple: (label, time)

    Returns:
        None
    """
    if not time_point:
        time_point = time.time()
    events.append((name, time_point))


# ======================================================================
def print_elapsed(
        events=_EVENTS,
        label='\nElapsed Time(s): ',
        only_last=False):
    """
    Print quick-and-dirty elapsed times between named event points.

    Args:
        events (list[str,time]): A list of named event time points.
            Each event is a 2-tuple: (label, time)
        label (str): heading of the elapsed time table
        only_last (bool): print only the last event (useful inside a loop).

    Returns:
        None
    """
    if not only_last:
        print(label, end='\n' if len(events) > 2 else '')
        first_elapsed = events[0][1]
        for i in range(len(events) - 1):
            _id = i + 1
            name = events[_id][0]
            curr_elapsed = events[_id][1]
            prev_elapsed = events[_id - 1][1]
            diff_first = datetime.timedelta(0, curr_elapsed - first_elapsed)
            diff_last = datetime.timedelta(0, curr_elapsed - prev_elapsed)
            if diff_first == diff_last:
                diff_first = '-'
            print('{!s:24s} {!s:>24s}, {!s:>24s}'.format(
                name, diff_last, diff_first))
    else:
        _id = -1
        name = events[_id][0]
        curr_elapsed = events[_id][1]
        prev_elapsed = events[_id - 1][1]
        diff_last = datetime.timedelta(0, curr_elapsed - prev_elapsed)
        print('{!s}: {!s:>24s}'.format(name, diff_last))


# ======================================================================
if __name__ == '__main__':
    print(__doc__)
    doctest.testmod()

# ======================================================================
elapsed('pymrt.base')<|MERGE_RESOLUTION|>--- conflicted
+++ resolved
@@ -77,14 +77,11 @@
 }
 D_TAB_SIZE = 8
 
-<<<<<<< HEAD
 # :: TTY amenities
 # TTY_COLORS = {
 #     'r': 31, 'g': 32, 'b': 34, 'c': 36, 'm': 35, 'y': 33, 'w': 37, 'k': 30,
 #     'R': 41, 'G': 42, 'B': 44, 'C': 46, 'M': 45, 'Y': 43, 'W': 47, 'K': 40,
 # }
-=======
->>>>>>> c372fb73
 
 # ======================================================================
 def _is_hidden(filepath):
@@ -242,11 +239,6 @@
     Returns:
         text (str): The string after the performed replacements.
 
-<<<<<<< HEAD
-
-# ======================================================================
-def cartesian(*arrs):
-=======
     Examples:
         >>> multi_replace('python.best', (('thon', 'mrt'), ('est', 'ase')))
         'pymrt.base'
@@ -254,45 +246,9 @@
         'test-test-test-test'
         >>> multi_replace('x-x-', (('-x-', '.test'),))
         'x.test'
->>>>>>> c372fb73
     """
     return functools.reduce(lambda s, r: s.replace(*r), replace_list, text)
 
-<<<<<<< HEAD
-    Returns:
-        out (np.ndarray): 2-D array of shape (M, len(arrays)) containing
-            cartesian products formed of input arrays.
-
-    Examples:
-        >>> cartesian(([1, 2, 3], [4, 5], [6, 7]))
-        array([[1, 4, 6],
-               [1, 4, 7],
-               [1, 5, 6],
-               [1, 5, 7],
-               [2, 4, 6],
-               [2, 4, 7],
-               [2, 5, 6],
-               [2, 5, 7],
-               [3, 4, 6],
-               [3, 4, 7],
-               [3, 5, 6],
-               [3, 5, 7]])
-    """
-
-    arrs = [np.asarray(x) for x in arrs]
-    dtype = arrs[0].dtype
-
-    n = np.prod([x.size for x in arrs])
-    out = np.zeros([n, len(arrs)], dtype=dtype)
-
-    m = n / arrs[0].size
-    out[:, 0] = np.repeat(arrs[0], m)
-    if arrs[1:]:
-        out[0:m, 1:] = cartesian(arrs[1:])
-        for j in range(1, arrs[0].size):
-            out[j * m:(j + 1) * m, 1:] = out[0:m, 1:]
-    return out
-=======
 
 # # ======================================================================
 # def cartesian(*arrays):
@@ -335,7 +291,6 @@
 #         for j in range(1, arrays[0].size):
 #             out[j * m:(j + 1) * m, 1:] = out[0:m, 1:]
 #     return out
->>>>>>> c372fb73
 
 
 # ======================================================================
@@ -1260,9 +1215,6 @@
         base (float): The base of the log space. Must be non-negative.
 
     Returns:
-<<<<<<< HEAD
-        samples (np.ndarray): equally spaced samples on a log scale.
-=======
         samples (ndarray): equally spaced samples on a log scale.
 
     Examples:
@@ -1276,7 +1228,6 @@
         array([-10. ,  -0.1,   0.1,   1. ,  10. ])
         >>> sgnlogspace(2, 10, 4)
         array([  2.        ,   3.41995189,   5.84803548,  10.        ])
->>>>>>> c372fb73
     """
     if start * stop < 0.0:
         bounds = (
@@ -1311,16 +1262,12 @@
         arr (np.ndarray): The input array.
 
     Returns:
-<<<<<<< HEAD
-        min, max (tuple[float]): minimum and maximum of the array.
-=======
         min (float): the minimum value of the array
         max (float): the maximum value of the array
 
     Examples:
         >>> minmax(np.arange(10))
         (0, 9)
->>>>>>> c372fb73
     """
     return np.min(arr), np.max(arr)
 
@@ -1612,17 +1559,10 @@
     for val in mask_vals:
         arr = arr[arr != val]
     if val_interval is None:
-<<<<<<< HEAD
         val_interval = minmax(arr)
     arr = arr[arr > val_interval[0]]
     arr = arr[arr < val_interval[1]]
     if len(arr) > 0:
-=======
-        val_interval = minmax(array)
-    array = array[array >= val_interval[0]]
-    array = array[array <= val_interval[1]]
-    if len(array) > 0:
->>>>>>> c372fb73
         stats_dict = {
             'avg': np.mean(arr),
             'std': np.std(arr),
@@ -1663,11 +1603,7 @@
         axis=0,
         index=None):
     """
-<<<<<<< HEAD
-    Slice a (N-1)dim array from an N-dim array
-=======
     Slice a (N-1)-dim array from an N-dim array
->>>>>>> c372fb73
 
     Args:
         arr (np.ndarray): The input N-dim array
@@ -1701,11 +1637,7 @@
     slab = [slice(None)] * arr.ndim
     # ensure index is meaningful
     if index is None:
-<<<<<<< HEAD
-        index = np.int(arr.shape[axis] / 2.0)
-=======
         index = np.int(array.shape[axis] / 2.0)
->>>>>>> c372fb73
     # check index
     if (index >= arr.shape[axis]) or (index < 0):
         raise ValueError('Invalid array index in the specified direction')
@@ -1729,9 +1661,6 @@
         use_average (bool): Use the input arrays average as the exact values
 
     Returns:
-<<<<<<< HEAD
-        arr (np.ndarray): The relative error array
-=======
         array (ndarray): The relative error array
 
     Examples:
@@ -1743,7 +1672,6 @@
         >>> rel_err(arr1, arr2, True)
         array([ 0.0952381 ,  0.04878049,  0.03278689,  0.02469136,  0.01980198,
                 0.01652893])
->>>>>>> c372fb73
     """
     if arr2.dtype != np.complex:
         arr = (arr2 - arr1).astype(np.float)
@@ -1772,14 +1700,6 @@
         \[D = abs(A2 - A1) / sqrt(2)\]
 
     Args:
-<<<<<<< HEAD
-        arr1 (np.ndarray): The first array
-        arr2 (np.ndarray): The second array
-        signed (bool): Use signed distance
-
-    Returns:
-        arr (np.ndarray): The resulting array
-=======
         arr1 (ndarray): The first array
         arr2 (ndarray): The second array
         unsigned (bool): Use signed distance
@@ -1796,67 +1716,13 @@
         >>> euclid_dist(arr1, arr2, False)
         array([-1.41421356, -2.82842712, -4.24264069, -5.65685425, -7.07106781,
                -8.48528137])
->>>>>>> c372fb73
-    """
-    arr = (arr2 - arr1) / np.sqrt(2.0)
+    """
+    array = (arr2 - arr1) / np.sqrt(2.0)
     if unsigned:
-        arr = np.abs(arr)
-    return arr
-
-
-<<<<<<< HEAD
-# ======================================================================
-def ndstack(arrays, axis=-1):
-    """
-    Stack a list of arrays of the same size along a specific axis
-
-    Args:
-        arrays (list[ndarray]): A list of (N-1)-dim arrays of the same size
-        axis (int): Direction for the concatenation of the arrays
-
-    Returns:
-        arr (np.ndarray): The concatenated N-dim array
-    """
-    arr = arrays[0]
-    n_dim = arr.ndim + 1
-    if axis < 0:
-        axis += n_dim
-    if axis < 0:
-        axis = 0
-    if axis > n_dim:
-        axis = n_dim
-    # calculate new shape
-    shape = arr.shape[:axis] + tuple([len(arrays)]) + arr.shape[axis:]
-    # stack arrays together
-    arr = np.zeros(shape, dtype=arr.dtype)
-    for i, src in enumerate(arrays):
-        index = [slice(None)] * n_dim
-        index[axis] = i
-        arr[tuple(index)] = src
-    return arr
-
-
-# ======================================================================
-def ndsplit(arr, axis=-1):
-    """
-    Split an array along a specific axis into a list of arrays.
-
-    Args:
-        arr (np.ndarray): The N-dim array to split.
-        axis (int): Direction for the splitting of the array.
-
-    Returns:
-        arrays (list[ndarray]): A list of (N-1)-dim arrays of the same size.
-    """
-    # split array apart
-    arrs = []
-    for i in range(arr.shape[axis]):
-        # determine index for slicing
-        index = [slice(None)] * arr.ndim
-        index[axis] = i
-        arrs.append(arr[index])
-    return arrs
-=======
+        array = np.abs(array)
+    return array
+
+
 # :: ndstack and ndsplit have been obsoleted by: numpy.stack and numpy.split
 # # ======================================================================
 # def ndstack(arrays, axis=-1):
@@ -1909,7 +1775,6 @@
 #         index[axis] = i
 #         arrays.append(array[index])
 #     return arrays
->>>>>>> c372fb73
 
 
 # ======================================================================
